--- conflicted
+++ resolved
@@ -227,7 +227,6 @@
   KEY `badge_filename` (`badge_filename`),
   CONSTRAINT `badge_wishlists_fk_badge_filename` FOREIGN KEY (`badge_filename`) REFERENCES `badge_info` (`badge_filename`)
 );
-<<<<<<< HEAD
 CREATE TABLE IF NOT EXISTS poshimo_trainers (
   id INT(11) NOT NULL AUTO_INCREMENT,
   userid int(11) NOT NULL,
@@ -282,7 +281,7 @@
   FOREIGN KEY (battle_id) REFERENCES poshimo_battles (id),
   FOREIGN KEY (combatant1) REFERENCES poshimo_trainers (id),
   FOREIGN KEY (combatant2) REFERENCES poshimo_trainers (id)
-=======
+
 CREATE TABLE IF NOT EXISTS badge_tags (
   `id` int(11) NOT NULL AUTO_INCREMENT,
   `user_discord_id` varchar(128) NOT NULL,
@@ -298,5 +297,4 @@
   CONSTRAINT `badges_tags_associations_fk_badges_id` FOREIGN KEY (`badges_id`) REFERENCES `badges` (`id`) ON DELETE CASCADE,
   KEY `badge_tags_id` (`badge_tags_id`),
   CONSTRAINT `badge_tags_associations_fk_badge_tags_id` FOREIGN KEY (`badge_tags_id`) REFERENCES `badge_tags` (`id`) ON DELETE CASCADE
->>>>>>> 97a57c63
 );