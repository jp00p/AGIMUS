from common import *
from queries.wishlist import db_autolock_badges_by_filenames_if_in_wishlist, db_get_user_wishlist_badges, db_purge_users_wishlist
from queries.trade import *
from utils.badge_utils import *
from utils.check_channel_access import access_check
from utils.check_user_access import user_check

from random import sample

f = open("./data/rules_of_acquisition.txt", "r")
data = f.read()
rules_of_acquisition = data.split("\n")
f.close()

# cogs.trade

#    _____          __                                     .__          __
#   /  _  \  __ ___/  |_  ____   ____  ____   _____ ______ |  |   _____/  |_  ____
#  /  /_\  \|  |  \   __\/  _ \_/ ___\/  _ \ /     \\____ \|  | _/ __ \   __\/ __ \
# /    |    \  |  /|  | (  <_> )  \__(  <_> )  Y Y  \  |_> >  |_\  ___/|  | \  ___/
# \____|__  /____/ |__|  \____/ \___  >____/|__|_|  /   __/|____/\___  >__|  \___  >
#         \/                        \/            \/|__|             \/          \/
async def autocomplete_offering_badges(ctx: discord.AutocompleteContext):
  requestor_user_id = ctx.interaction.user.id

  requestee_user_id = None
  if 'requestee' in ctx.options:
    requestee_user_id = ctx.options['requestee']
  else:
    active_trade = await db_get_active_requestor_trade(ctx.interaction.user.id)
    if active_trade:
      requestee_user_id = active_trade['requestee_id']

  # Lookup badges
  requestor_instances = await db_get_user_badge_instances(requestor_user_id)
  requestee_instances = await db_get_user_badge_instances(requestee_user_id)

  requestee_filenames = {b['badge_filename'] for b in requestee_instances}

  # Filter: Don't offer badges the requestee already owns
  results = [
    discord.OptionChoice(
      name=b['badge_name'],
      value=str(b['badge_instance_id'])
    )
    for b in requestor_instances
    if not b['special'] and (b['badge_filename'] not in requestee_filenames)
  ]

  return [r for r in results if ctx.value.lower() in r.name.lower()]


async def autocomplete_requesting_badges(ctx: discord.AutocompleteContext):
  requestor_user_id = ctx.interaction.user.id

  requestee_user_id = None
  if 'requestee' in ctx.options:
    requestee_user_id = ctx.options['requestee']
  else:
    active_trade = await db_get_active_requestor_trade(ctx.interaction.user.id)
    if active_trade:
      requestee_user_id = active_trade['requestee_id']

  # Lookup badges
  requestor_instances = await db_get_user_badge_instances(requestor_user_id)
  requestee_instances = await db_get_user_badge_instances(requestee_user_id)

  requestor_filenames = {b['badge_filename'] for b in requestor_instances}

  # Filter: Don't request badges the requestor already owns
  results = [
    discord.OptionChoice(
      name=b['badge_name'],
      value=str(b['badge_instance_id'])
    )
    for b in requestee_instances
    if not b['special'] and (b['badge_filename'] not in requestor_filenames)
  ]

  return [r for r in results if ctx.value.lower() in r.name.lower()]


# ____   ____.__
# \   \ /   /|__| ______  _  ________
#  \   Y   / |  |/ __ \ \/ \/ /  ___/
#   \     /  |  \  ___/\     /\___ \
#    \___/   |__|\___  >\/\_//____  >
#                    \/           \/
class SendButton(discord.ui.Button):
  def __init__(self, cog, active_trade):
    self.cog = cog
    self.active_trade = active_trade
    super().__init__(
      label="      Send      ",
      style=discord.ButtonStyle.green,
      row=2
    )

  async def callback(self, interaction: discord.Interaction):
    await self.cog._send_trade_callback(interaction, self.active_trade)

class CancelButton(discord.ui.Button):
  def __init__(self, cog, active_trade):
    self.cog = cog
    self.active_trade = active_trade
    super().__init__(
      label="   Cancel Trade   ",
      style=discord.ButtonStyle.red,
      row=2
    )

  async def callback(self, interaction:discord.Interaction):
    await self.cog._cancel_trade_callback(interaction, self.active_trade)

class SendCancelView(discord.ui.View):
  def __init__(self, cog, active_trade, trade_contains_badges):
    super().__init__()

    self.add_item(CancelButton(cog, active_trade))
    if active_trade["status"] != 'active' and trade_contains_badges:
      self.add_item(SendButton(cog, active_trade))


class RequestsDropDown(discord.ui.Select):
    def __init__(self, cog, requestors):
      self.cog = cog

      options = []
      for user in requestors:
        option = discord.SelectOption(
          label=user.display_name,
          value=f"{user.id}"
        )
        options.append(option)

      super().__init__(
        placeholder="Which incoming request?",
        min_values=1,
        max_values=1,
        options=options,
      )

    async def callback(self, interaction: discord.Interaction):
      # Clear view once selected
      view = self.view
      view.clear_items()
      await interaction.response.edit_message(
        embed=discord.Embed(
          title="Confirmed Selection",
          description="Just a moment while AGIMUS pulls up the request...",
          color=discord.Color.dark_purple()
        ),
        view=view
      )
      # Send the user the trade interface for this request
      requestor = self.values[0]
      await self.cog._send_pending_trade_interface(interaction, requestor)

class Requests(discord.ui.View):
  def __init__(self, cog, requestors):
    super().__init__()
    self.add_item(RequestsDropDown(cog, requestors))


class AcceptButton(discord.ui.Button):
  def __init__(self, cog, active_trade):
    self.cog = cog
    self.active_trade = active_trade
    super().__init__(
      label="     Accept     ",
      style=discord.ButtonStyle.green,
      row=2
    )

  async def callback(self, interaction: discord.Interaction):
    await interaction.response.edit_message(
      embed=discord.Embed(
        title="Trade Initiated",
        description="Just a moment please...",
        color=discord.Color.dark_purple()
      ),
      view=None,
      attachments=[]
    )
    await self.cog._accept_trade_callback(interaction, self.active_trade)

class DeclineButton(discord.ui.Button):
  def __init__(self, cog, active_trade):
    self.cog = cog
    self.active_trade = active_trade
    super().__init__(
      label="     Decline     ",
      style=discord.ButtonStyle.red,
      row=2
    )

  async def callback(self, interaction:discord.Interaction):
    await self.cog._decline_trade_callback(interaction, self.active_trade)

class AcceptDeclineView(discord.ui.View):
  def __init__(self, cog, active_trade):
    super().__init__()
    self.add_item(DeclineButton(cog, active_trade))
    self.add_item(AcceptButton(cog, active_trade))



# ___________                  .___     _________
# \__    ___/___________     __| _/____ \_   ___ \  ____   ____
#   |    |  \_  __ \__  \   / __ |/ __ \/    \  \/ /  _ \ / ___\
#   |    |   |  | \// __ \_/ /_/ \  ___/\     \___(  <_> ) /_/  >
#   |____|   |__|  (____  /\____ |\___  >\______  /\____/\___  /
#                       \/      \/    \/        \/      /_____/
class Trade(commands.Cog):
  def __init__(self, bot):
    self.bot = bot
    # We only allow requestees to have n trades pending for managability's sake
    self.max_trades = 10
    self.max_badges_per_trade = 6
    self.trade_buttons = [
      pages.PaginatorButton("prev", label="    ⬅     ", style=discord.ButtonStyle.primary, row=1),
      pages.PaginatorButton(
        "page_indicator", style=discord.ButtonStyle.gray, disabled=True, row=1
      ),
      pages.PaginatorButton("next", label="     ➡    ", style=discord.ButtonStyle.primary, row=1),
    ]

  trade = discord.SlashCommandGroup("trade", "Commands for trading badges")



  # .___                            .__
  # |   | ____   ____  ____   _____ |__| ____    ____
  # |   |/    \_/ ___\/  _ \ /     \|  |/    \  / ___\
  # |   |   |  \  \__(  <_> )  Y Y  \  |   |  \/ /_/  >
  # |___|___|  /\___  >____/|__|_|  /__|___|  /\___  /
  #          \/     \/            \/        \//_____/
  @trade.command(
    name="incoming",
    description="View and accept/decline incoming trades from other users"
  )
  @commands.check(access_check)
<<<<<<< HEAD
  async def incoming(self, ctx: discord.ApplicationContext):
=======
  @commands.check(user_check)
  async def incoming(self, ctx:discord.ApplicationContext):
>>>>>>> 1228f80a
    incoming_trades = await db_get_active_requestee_trades(ctx.user.id)

    if not incoming_trades:
      await ctx.respond(embed=discord.Embed(
        title="No Incoming Trade Requests",
        description="No one has any active trades requested from you. Get out there, arrr, start hustlin' me heartie!",
        color=discord.Color.blurple()
      ), ephemeral=True)
      return

    incoming_requestor_ids = [int(t["requestor_id"]) for t in incoming_trades]
    requestors = []
    for user_id in incoming_requestor_ids:
      try:
        member = await self.bot.current_guild.fetch_member(user_id)
        if member:
          requestors.append(member)
      except discord.NotFound:
        logger.warning(f"Could not fetch guild member with ID {user_id} for incoming trade list.")

    if not requestors:
      await ctx.respond(embed=discord.Embed(
        title="Error fetching users",
        description="We couldn't find any of the users who have open trades with you. They may have left the server.",
        color=discord.Color.red()
      ), ephemeral=True)
      return

    view = Requests(self, requestors)

    await ctx.respond(
      embed=discord.Embed(
        title="Incoming Trade Requests",
        description="The users in the dropdown below have requested a trade from you.",
        color=discord.Color.dark_purple()
      ).set_footer(text="Note: Selecting an option may take a few seconds to register."),
      view=view,
      ephemeral=True
    )

  async def _send_pending_trade_interface(self, interaction: discord.Interaction, requestor_id: int):
    requestee_id = interaction.user.id
    active_trade = await db_get_active_trade_between_requestor_and_requestee(requestor_id, requestee_id)

    if not active_trade:
      await interaction.response.send_message(
        embed=discord.Embed(
          title="Trade Not Found",
          description="There doesn't appear to be an active trade between you and this user.",
          color=discord.Color.red()
        ),
        ephemeral=True
      )
      return

    trade_pages = await self._generate_trade_pages(active_trade)
    view = AcceptDeclineView(self, active_trade)

    paginator = pages.Paginator(
      pages=trade_pages,
      use_default_buttons=False,
      custom_buttons=self.trade_buttons,
      custom_view=view,
      loop_pages=True,
      disable_on_timeout=False
    )

    await paginator.respond(interaction, ephemeral=True)

  async def _accept_trade_callback(self, interaction, active_trade):
    await self._cancel_invalid_related_trades(active_trade)

    requestor = await self.bot.current_guild.fetch_member(active_trade["requestor_id"])
    requestee = await self.bot.current_guild.fetch_member(active_trade["requestee_id"])

    offered_instances = await db_get_trade_offered_instances(active_trade)
    requested_instances = await db_get_trade_requested_instances(active_trade)

    offered_names = "\n".join([f"* {b['badge_name']}" for b in offered_instances]) or "None"
    requested_names = "\n".join([f"* {b['badge_name']}" for b in requested_instances]) or "None"

    # Trade validity failsafes
    if await self._requestor_already_has_badges(interaction, active_trade, requestor, requestee):
      return
    if await self._requestee_already_has_badges(interaction, active_trade, requestor, requestee):
      return
    if not await self._requestor_still_has_badges(interaction, active_trade, requestor, requestee):
      return
    if not await self._requestee_still_has_badges(interaction, active_trade, requestor, requestee):
      return

    # Perform the trade
    await db_perform_badge_transfer(active_trade)
    await db_complete_trade(active_trade)

    # Handle wishlist locking and purge
    requestors_previous_wishlist_badges = await db_get_user_wishlist_badges(requestor.id)
    requestees_previous_wishlist_badges = await db_get_user_wishlist_badges(requestee.id)

    await db_autolock_badges_by_filenames_if_in_wishlist(
      requestor.id,
      [b['badge_filename'] for b in requested_instances]
    )
    await db_autolock_badges_by_filenames_if_in_wishlist(
      requestee.id,
      [b['badge_filename'] for b in offered_instances]
    )

    await db_purge_users_wishlist(requestor.id)
    await db_purge_users_wishlist(requestee.id)

    # Confirmation embed
    success_embed = discord.Embed(
      title="Successful Trade!",
      description=(
        f"**{requestor.display_name}** and **{requestee.display_name}** came to an agreement!\n\n"
        f"Badges transferred successfully!"
      ),
      color=discord.Color.dark_purple()
    )
    success_embed.add_field(
      name=f"{requestor.display_name} received",
      value=requested_names
    )
    success_embed.add_field(
      name=f"{requestee.display_name} received",
      value=offered_names
    )
    success_embed.set_footer(
      text=f"Ferengi Rule of Acquisition {random.choice(rules_of_acquisition)}",
      icon_url="https://i.imgur.com/GTN4gQG.jpg"
    )

    success_image = discord.File(
      fp="./images/trades/assets/trade_successful.jpg",
      filename="trade_successful.jpg"
    )
    success_embed.set_image(url="attachment://trade_successful.jpg")

    message = await interaction.channel.send(embed=success_embed, file=success_image)

    # DM the requestor
    requestor_user = await get_user(requestor.id)
    if requestor_user["receive_notifications"]:
      try:
        success_embed.add_field(
          name="View Confirmation",
          value=message.jump_url,
          inline=False
        )
        success_embed.set_footer(
          text="Note: You can use /settings to enable or disable these messages."
        )
        await requestor.send(embed=success_embed)
      except discord.Forbidden:
        logger.info(f"DMs closed for {requestor.display_name}")



  async def _cancel_invalid_related_trades(self, active_trade):
    # Find all trades affected by badges in this confirmed trade
    related_trades = await db_get_related_instance_trades(active_trade)
    trades_to_cancel = [t for t in related_trades if t["id"] != active_trade["id"]]

    for trade in trades_to_cancel:
      await db_cancel_trade(trade)

      requestor = await self.bot.current_guild.fetch_member(trade['requestor_id'])
      requestee = await self.bot.current_guild.fetch_member(trade['requestee_id'])

      offered_badge_names, requested_badge_names = await get_offered_and_requested_badge_names(trade)

      # Notify requestee
      requestee_user = await get_user(requestee.id)
      if trade['status'] == 'active' and requestee_user["receive_notifications"]:
        try:
          embed = discord.Embed(
            title="Trade Canceled",
            description=f"Your USS Hood Badge Trade initiated by **{requestor.display_name}** was canceled because one or more badges were traded to someone else.",
            color=discord.Color.purple()
          )
          embed.add_field(name=f"Offered by {requestor.display_name}", value=offered_badge_names)
          embed.add_field(name=f"Requested from {requestee.display_name}", value=requested_badge_names)
          embed.set_footer(text="Note: You can use /settings to enable or disable these messages.")
          await requestee.send(embed=embed)
        except discord.Forbidden:
          logger.info(f"Could not notify {requestee.display_name} — DMs closed.")

      # Notify requestor
      requestor_user = await get_user(requestor.id)
      if requestor_user["receive_notifications"]:
        try:
          embed = discord.Embed(
            title="Trade Canceled",
            description=f"Your USS Hood Badge Trade requested from **{requestee.display_name}** was canceled because one or more badges were traded to someone else.",
            color=discord.Color.purple()
          )
          embed.add_field(name=f"Offered by {requestor.display_name}", value=offered_badge_names)
          embed.add_field(name=f"Requested from {requestee.display_name}", value=requested_badge_names)
          embed.set_footer(text="Note: You can use /settings to enable or disable these messages.")
          await requestor.send(embed=embed)
        except discord.Forbidden:
          logger.info(f"Could not notify {requestor.display_name} — DMs closed.")


  async def _requestor_still_has_badges(self, interaction, active_trade, requestor, requestee):
    user_instances = await db_get_user_badge_instances(requestor.id)
    current_ids = {b['badge_instance_id'] for b in user_instances}

    offered_instances = await db_get_trade_offered_instances(active_trade)
    offered_ids = {b['badge_instance_id'] for b in offered_instances}

    if not offered_ids.issubset(current_ids):
      await db_cancel_trade(active_trade)
      await interaction.followup.send(
        embed=discord.Embed(
          title="Invalid Trade",
          description="Sorry! They no longer have some of the badges they offered!\n\nTrade has been canceled.",
          color=discord.Color.red()
        )
      )

      try:
        offered_names, requested_names = await get_offered_and_requested_badge_names(active_trade)
        embed = discord.Embed(
          title="Trade Canceled",
          description=f"Just a heads up! Your USS Hood Badge Trade you requested from **{requestee.display_name}** was canceled because you no longer have some of the badges you offered!",
          color=discord.Color.purple()
        )
        embed.add_field(name=f"Offered by {requestor.display_name}", value=offered_names)
        embed.add_field(name=f"Requested from {requestee.display_name}", value=requested_names)
        embed.set_footer(text="Note: You can use /settings to enable or disable these messages.")
        await requestor.send(embed=embed)
      except discord.Forbidden:
        logger.info(f"Unable to send trade cancelation message to {requestor.display_name}, they have their DMs closed.")

      return False

    return True


  async def _requestee_still_has_badges(self, interaction, active_trade, requestor, requestee):
    user_instances = await db_get_user_badge_instances(requestee.id)
    current_ids = {b['badge_instance_id'] for b in user_instances}

    requested_instances = await db_get_trade_requested_instances(active_trade)
    requested_ids = {b['badge_instance_id'] for b in requested_instances}

    if not requested_ids.issubset(current_ids):
      await db_cancel_trade(active_trade)
      await interaction.followup.send(
        embed=discord.Embed(
          title="Invalid Trade",
          description="Sorry! You no longer have some of the badges they requested!\n\nTrade has been canceled.",
          color=discord.Color.red()
        )
      )

      try:
        offered_names, requested_names = await get_offered_and_requested_badge_names(active_trade)
        embed = discord.Embed(
          title="Trade Canceled",
          description=f"Just a heads up! Your USS Hood Badge Trade requested by **{requestor.display_name}** was canceled because you no longer have some of the badges they requested!",
          color=discord.Color.purple()
        )
        embed.add_field(name=f"Offered by {requestor.display_name}", value=offered_names)
        embed.add_field(name=f"Requested from {requestee.display_name}", value=requested_names)
        embed.set_footer(text="Note: You can use /settings to enable or disable these messages.")
        await requestor.send(embed=embed)
      except discord.Forbidden:
        logger.info(f"Unable to send trade cancelation message to {requestor.display_name}, they have their DMs closed.")

      return False

    return True

  async def _decline_trade_callback(self, interaction, active_trade):
    requestor = await self.bot.current_guild.fetch_member(active_trade["requestor_id"])
    requestee = await self.bot.current_guild.fetch_member(active_trade["requestee_id"])

    await interaction.response.edit_message(
      embed=discord.Embed(
        title="Trade Declined",
        description=f"You've declined the proposed trade with **{requestor.display_name}**.\n\nIf their DMs are open, they've been sent a notification to let them know.",
        color=discord.Color.blurple()
      ),
      view=None,
      attachments=[]
    )

    await db_decline_trade(active_trade)

    offered_badge_names, requested_badge_names = await get_offered_and_requested_badge_names(active_trade)

    user = await get_user(requestor.id)
    if user["receive_notifications"]:
      try:
        embed = discord.Embed(
          title="Trade Declined",
          description=f"Your USS Hood Badge Trade to **{requestee.display_name}** was declined.",
          color=discord.Color.dark_purple()
        )
        embed.add_field(name=f"Offered by {requestor.display_name}", value=offered_badge_names)
        embed.add_field(name=f"Requested from {requestee.display_name}", value=requested_badge_names)
        embed.set_footer(text="Thank you and have a nice day!")
        await requestor.send(embed=embed)
      except discord.Forbidden:
        logger.info(f"Unable to send trade declined message to {requestor.display_name}, they have their DMs closed.")


  #   _________ __                 __
  #  /   _____//  |______ ________/  |_
  #  \_____  \\   __\__  \\_  __ \   __\
  #  /        \|  |  / __ \|  | \/|  |
  # /_______  /|__| (____  /__|   |__|
  #         \/           \/
  @trade.command(
    name="start",
    description="Start a trade with a specified user (only one outgoing trade active at a time)"
  )
  @option(
    "user",
    discord.User,
    description="The user you wish to start a trade with",
    required=True
  )
  @option(
    "offer",
    str,
    description="A badge you are offering",
    required=False,
    autocomplete=autocomplete_offering_badges
  )
  @option(
    "request",
    str,
    description="A badge you are requesting",
    required=False,
    autocomplete=autocomplete_requesting_badges
  )
  @commands.check(access_check)
  @commands.check(user_check)
  async def start(self, ctx:discord.ApplicationContext, requestee:discord.User, offer: str, request: str):
    await ctx.defer(ephemeral=True)
    requestor_id = ctx.author.id
    requestee_id = requestee.id

    if not await self._is_trade_initialization_valid(ctx, requestee):
      return

    trade_id = await db_initiate_trade(requestor_id, requestee_id)
    active_trade = {
      'id': trade_id,
      'requestor_id': requestor_id,
      'requestee_id': requestee_id,
    }

    # Attempt to add instance ID directly (ValueError allowed to bubble)
    if offer:
      offer_instance_id = int(offer)
      if not await self._is_untradeable(ctx, offer_instance_id, ctx.author, requestee, active_trade, 'offer'):
        await db_add_offered_instance(trade_id, offer_instance_id)

    if request:
      request_instance_id = int(request)
      if not await self._is_untradeable(ctx, request_instance_id, requestee, ctx.author, active_trade, 'request'):
        await db_add_requested_instance(trade_id, request_instance_id)

    initiated_trade = await self.check_for_active_trade(ctx)

    if not offer and not request:
      follow_up_message = "Follow up with `/trade propose` to fill out the trade details!"
    else:
      follow_up_message = "You can add more badges with `/trade propose`, or you can **Send** / **Cancel** the trade immediately via the buttons below."

    # Paginator Pages
    initiated_embed = discord.Embed(
      title="Trade Started!",
      description=f"Your pending trade has been started!\n\n{follow_up_message}\n\n"
                  f"If you have additional badges you need to offer and request, use `/trade send` afterwards to finalize or cancel.\n\n"
                  f"Note: You may only have one open outgoing trade request at a time!",
      color=discord.Color.dark_purple()
    ).add_field(
      name="Badges offered by you",
      value="(see below)"
    ).add_field(
      name=f"Badges requested from {requestee.display_name}",
      value="(see below)"
    ).set_footer(
      text=f"Ferengi Rule of Acquisition {random.choice(rules_of_acquisition)}",
      icon_url="https://i.imgur.com/GTN4gQG.jpg"
    )

    initiated_image = discord.File(fp="./images/trades/assets/trade_pending.png", filename="trade_pending.png")
    initiated_embed.set_image(url=f"attachment://trade_pending.png")

    initiated_pages = [
      pages.Page(embeds=[initiated_embed], files=[initiated_image]),
    ]

    # Offered page
    offered_embed, offered_image = await self._generate_offered_embed_and_image(initiated_trade)
    initiated_pages.append(pages.Page(embeds=[offered_embed], files=[offered_image]))

    # Requested page
    requested_embed, requested_image = await self._generate_requested_embed_and_image(initiated_trade)
    initiated_pages.append(pages.Page(embeds=[requested_embed], files=[requested_image]))

    trade_contains_badges = await does_trade_contain_badges(initiated_trade)
    view = SendCancelView(self, initiated_trade, trade_contains_badges)
    paginator = pages.Paginator(
      pages=initiated_pages,
      use_default_buttons=False,
      custom_buttons=self.trade_buttons,
      custom_view=view,
      loop_pages=True,
      disable_on_timeout=False
    )

    await paginator.respond(ctx.interaction, ephemeral=True)


<<<<<<< HEAD
=======
  @trade.command(
    name="dabo",
    description="Start a randomized trade of unlocked badges with someone (only one outgoing trade active at a time)"
  )
  @option(
    "user",
    discord.User,
    description="The user you wish to start a Dabo trade with",
    required=True
  )
  @option(
    'amount',
    int,
    description="Number of unlocked badges to swap",
    required=True,
    choices=[
      discord.OptionChoice(
        name=str(i),
        value=i
      )
      for i in range(1, 7)
    ]
  )
  @commands.check(access_check)
  @commands.check(user_check)
  async def dabo(self, ctx:discord.ApplicationContext, requestee:discord.User, amount:int):
    await ctx.defer(ephemeral=True)
    requestor_id = ctx.author.id
    requestee_id = requestee.id

    if amount < 1 or amount > 6:
      return

    if not await self._is_trade_initialization_valid(ctx, requestee):
      return

    # Check if either user would go over the badge cap
    max_badge_count = await db_get_max_badge_count()
    requestor_count = await db_get_user_badge_count(requestor_id)
    requestee_count = await db_get_user_badge_count(requestee_id)

    if requestor_count + amount > max_badge_count:
      await ctx.followup.send(embed=discord.Embed(
        title="Trade would exceed badge cap!",
        description=f"Sorry! Receiving {amount} badges would push you over the badge cap ({max_badge_count}).\n\nYou need to give away or unlock more room before doing Dabo.",
        color=discord.Color.red()
      ), ephemeral=True)
      return

    if requestee_count + amount > max_badge_count:
      await ctx.followup.send(embed=discord.Embed(
        title=f"{requestee.display_name} would exceed badge cap!",
        description=f"This Dabo trade would give **{requestee.display_name}** more badges than the total allowed ({max_badge_count}).",
        color=discord.Color.red()
      ), ephemeral=True)
      return

    requestor_total_badges = [b['badge_name'] for b in await db_get_user_badges(requestor_id)]
    requestor_unlocked_badges = [b['badge_name'] for b in await db_get_user_unlocked_badges(requestor_id)]

    requestee_total_badges = [b['badge_name'] for b in await db_get_user_badges(requestee_id)]
    requestee_unlocked_badges = [b['badge_name'] for b in await db_get_user_unlocked_badges(requestee_id)]

    # Get only the badges to offer/request that are not already present in the other user's inventory yet
    valid_requestor_badges = list(np.setdiff1d(requestor_unlocked_badges, requestee_total_badges))
    valid_requestee_badges = list(np.setdiff1d(requestee_unlocked_badges, requestor_total_badges))

    # Check to make sure both parties have enough
    if len(valid_requestor_badges) < amount or len(valid_requestee_badges) < amount:
      not_enough_embed = discord.Embed(
        title="Dabo Denied! Not enough unlocked badges.",
        description=f"Whoops, looks like either you or **{requestee.display_name}** don't have the required number unlocked badges ({amount}) "
                    "to start this trade!\n\nThere either may be not enough total, or not enough that the other user doesn't have already.\n\n"
                    "May need to adjust the amount requested and try again!",
        color=discord.Color.red()
      )
      await ctx.followup.send(embed=not_enough_embed, ephemeral=True)
      return

    # If not denied, go ahead and initiate the new trade!
    trade_id = await db_initiate_trade(requestor_id, requestee_id, 'dabo')
    active_trade = {
      'id': trade_id,
      'requestor_id': requestor_id,
      'requestee_id': requestee_id,
    }

    random_offers = sample(valid_requestor_badges, amount)
    for offer in random_offers:
      await db_add_badge_to_trade_offer(active_trade, offer)

    random_requests = sample(valid_requestee_badges, amount)
    for request in random_requests:
      await db_add_badge_to_trade_request(active_trade, request)

    dabo_trade = await self.check_for_active_trade(ctx)

    # Paginator Pages
    dabo_embed = discord.Embed(
      title="DABO!!!",
      description=f"Your pending dabo trade has been started!\n\n**{amount} randomly selected unlocked badges** from both your inventory, "
                  "and your requestee's inventory each have been added to the trade.\n\nYou may **Send** / **Cancel** now below or use `/trade send` "
                  "to do so later.\n\nNote: Dabo trades count towards only one open outgoing trade request at a time!",
      color=discord.Color.dark_purple()
    ).add_field(
      name="Badges offered by you",
      value="\n".join([f"* {b}" for b in random_offers])
    ).add_field(
      name=f"Badges requested from {requestee.display_name}",
      value="\n".join([f"* {b}" for b in random_requests])
    )
    dabo_embed.set_footer(
      text=f"Ferengi Rule of Acquisition {random.choice(rules_of_acquisition)}",
      icon_url="https://i.imgur.com/GTN4gQG.jpg"
    )

    dabo_image = discord.File(fp="./images/trades/assets/dabo.png", filename="dabo.png")
    dabo_embed.set_image(url=f"attachment://dabo.png")

    dabo_pages = [
      pages.Page(
        embeds=[dabo_embed],
        files=[dabo_image]
      )
    ]

    # Offered page
    offered_embed, offered_image = await self._generate_offered_embed_and_image(dabo_trade)
    dabo_pages.append(
      pages.Page(
        embeds=[offered_embed],
        files=[offered_image]
      )
    )

    # Requested Page
    requested_embed, requested_image = await self._generate_requested_embed_and_image(dabo_trade)
    dabo_pages.append(
      pages.Page(
        embeds=[requested_embed],
        files=[requested_image]
      )
    )

    # Provide Send/Cancel UI immediately
    trade_contains_badges = await does_trade_contain_badges(dabo_trade)
    view = SendCancelView(self, dabo_trade, trade_contains_badges)
    paginator = pages.Paginator(
      pages=dabo_pages,
      use_default_buttons=False,
      custom_buttons=self.trade_buttons,
      custom_view=view,
      loop_pages=True,
      disable_on_timeout=False
    )

    await paginator.respond(ctx.interaction, ephemeral=True)

  @trade.command(
    name="dtd",
    description="Select a weighted randomized choice from the users opted-in to the Down To Dabo List!"
  )
  @option(
    name="public",
    description="Show to public?",
    required=True,
    choices=[
      discord.OptionChoice(
        name="Yes",
        value="yes"
      ),
      discord.OptionChoice(
        name="No",
        value="no"
      )
    ]
  )
  @commands.check(access_check)
  @commands.check(user_check)
  async def dtd(self, ctx:discord.ApplicationContext, public:str):
    public = bool(public == "yes")

    down_to_daboers = await db_get_dtd_rows()
    if down_to_daboers is None or len(down_to_daboers) == 1:
      await ctx.respond(embed=discord.Embed(
        title="No Down To Daboers Yet!",
        description="No one (else?) has opted-in yet! If you'd like to opt-in, use `/settings`!",
        color=discord.Color.red()
      ), ephemeral=True)
      return

    dtd_userids = []
    dtd_weights = []
    for d in down_to_daboers:
      if int(d['user_discord_id']) != ctx.author.id:
        dtd_userids.append(d['user_discord_id'])
        dtd_weights.append(d['weight'])

    selected_idx = random.choices(range(len(dtd_userids)), weights=dtd_weights)[0]
    selected_user_id = dtd_userids[selected_idx]

    selected_user = self.bot.current_guild.get_member(int(selected_user_id))

    embed = discord.Embed(
      title="Down To Dabo",
      description=f"### {ctx.author.display_name}, your Randomized Down To Daboer is:\n\n"
                  f"- {selected_user.display_name}",
      color=discord.Color.blurple(),
    )
    embed.set_footer(text="You can use `/settings` to opt-in or opt-out of the DTD List!")
    embed.set_image(url="https://i.imgur.com/SnNqoEl.jpg")
    await ctx.respond(embed=embed, ephemeral=not public)
    return

  async def _reset_dtd_weights(self, selected_user_id):
    down_to_daboers = await db_get_dtd_rows()
    dtd_userids = []
    dtd_weights = []
    for d in down_to_daboers:
      dtd_userids.append(d['user_discord_id'])
      dtd_weights.append(d['weight'])

    await db_reset_user_dtd_weight(selected_user_id)
    for i in range(len(dtd_userids)):
      current_user_id = dtd_userids[i]
      if current_user_id != selected_user_id:
        await db_increment_user_dtd_weight(current_user_id)

>>>>>>> 1228f80a
  async def _is_trade_initialization_valid(self, ctx:discord.ApplicationContext, requestee:discord.User):
    requestor_id = ctx.author.id
    requestee_id = requestee.id

    if requestor_id == requestee_id:
      await ctx.followup.send(embed=discord.Embed(
        title="Don't be silly!",
        description="You can't request a trade from yourself!",
        color=discord.Color.red()
      ), ephemeral=True)
      return

    if requestee_id == self.bot.user.id:
      await ctx.followup.send(embed=discord.Embed(
        title="Nope",
        description="AGIMUS has no badges to trade!",
        color=discord.Color.red()
      ), ephemeral=True)
      return False

    # Deny requests to users that do not have XP enabled
    requestee_details = await get_user(requestee_id)
    if not requestee_details or not requestee_details["xp_enabled"]:
      opted_out_embed = discord.Embed(
        title="This user is not participating.",
        description=f"Sorry, **{requestee.display_name}** has opted out of the XP system and is not available for trading.",
        color=discord.Color.red()
      )
      await ctx.followup.send(embed=opted_out_embed, ephemeral=True)
      return False

    # Deny the trade request if there's an existing trade in progress by the requestor
    active_trade = await db_get_active_requestor_trade(requestor_id)
    if active_trade:
      active_trade_requestee = await self.bot.current_guild.fetch_member(active_trade['requestee_id'])
      already_active_embed = discord.Embed(
        title="You already have an active trade!",
        description=f"You have a outgoing trade open with **{active_trade_requestee.display_name}**.\n\nUse `/trade send` "
                    f"to check the status and cancel the current trade if desired!\n\nThis must be resolved before "
                    f"you can open another request.",
        color=discord.Color.red()
      )
      already_active_embed.set_footer(text="You may want to check on this trade to see if they have had a chance to "
                                            "review your request!")
      await ctx.followup.send(embed=already_active_embed, ephemeral=True)
      return False

    # Deny the trade request if the requestee already has too many active trades pending
    requestee_trades = await db_get_active_requestee_trades(requestee_id)
    if len(requestee_trades) >= self.max_trades:
      max_requestee_trades_embed = discord.Embed(
        title=f"{requestee.display_name} has too many pending trades!",
        description=f"Sorry, the person you've requested a trade from already has the maximum number of incoming "
                    f"trade requests pending ({self.max_trades}).",
        color=discord.Color.red()
      )
      await ctx.followup.send(embed=max_requestee_trades_embed, ephemeral=True)
      return False

    # No validation problems
    return True


  #   _________                  .___
  #  /   _____/ ____   ____    __| _/
  #  \_____  \_/ __ \ /    \  / __ |
  #  /        \  ___/|   |  \/ /_/ |
  # /_______  /\___  >___|  /\____ |
  #         \/     \/     \/      \/
  @trade.command(
    name="send",
    description="Check the current status and send your outgoing trade"
  )
  @commands.check(access_check)
  @commands.check(user_check)
  async def send(self, ctx):
    active_trade = await self.check_for_active_trade(ctx)
    if not active_trade:
      return

    logger.info(f"{Fore.CYAN}{ctx.author.display_name} is checking the status of their current trade.{Style.RESET_ALL}")
    await ctx.defer(ephemeral=True)

    trade_pages = await self._generate_trade_pages(active_trade)
    trade_contains_badges = await does_trade_contain_badges(active_trade)
    view = SendCancelView(self, active_trade, trade_contains_badges)
    paginator = pages.Paginator(
      pages=trade_pages,
      use_default_buttons=False,
      custom_buttons=self.trade_buttons,
      custom_view=view,
      loop_pages=True,
      disable_on_timeout=False
    )

    await paginator.respond(ctx.interaction, ephemeral=True)

  async def _cancel_trade_callback(self, interaction, active_trade):
    try:
      await db_cancel_trade(active_trade)
      requestor = await self.bot.current_guild.fetch_member(active_trade["requestor_id"])
      requestee = await self.bot.current_guild.fetch_member(active_trade["requestee_id"])

      embed = discord.Embed(
        title="Trade Canceled!",
        description=f"Your trade with **{requestee.display_name}** has been canceled!\n\nYou may now begin a new trade request with `/trade start`.",
        color=discord.Color.dark_red()
      )

      if active_trade["status"] == 'active':
        embed.set_footer(text="Because the trade was active, we've let them know you have canceled the request.")

        # Notify requestee if they have notifications enabled
        user_settings = await get_user(requestee.id)
        if user_settings["receive_notifications"]:
          try:
            offered_badge_names, requested_badge_names = await get_offered_and_requested_badge_names(active_trade)

            notification = discord.Embed(
              title="Trade Canceled!",
              description=f"Heads up! **{requestor.display_name}** has canceled their pending trade request with you.",
              color=discord.Color.dark_purple()
            )
            notification.add_field(
              name=f"Offered by {requestor.display_name}",
              value=offered_badge_names
            )
            notification.add_field(
              name=f"Requested from {requestee.display_name}",
              value=requested_badge_names
            )
            notification.set_footer(text="Note: You can use /settings to enable or disable these messages.")

            await requestee.send(embed=notification)
          except discord.Forbidden:
            logger.info(f"Unable to send cancelation message to {requestee.display_name}, DMs closed.")

      await interaction.response.edit_message(
        embed=embed,
        view=None,
        attachments=[]
      )

    except Exception:
      logger.info(traceback.format_exc())


  async def _send_trade_callback(self, interaction, active_trade):
    try:
      if not await does_trade_contain_badges(active_trade):
        await interaction.response.edit_message(
          embed=discord.Embed(
            title="Invalid Trade",
            description="You must use `/trade propose` to include at least one badge before sending a request.",
            color=discord.Color.red()
          ),
          view=None,
          attachments=[]
        )
        return

      # Activate the trade and send confirmation
      await db_activate_trade(active_trade)
      requestor = await self.bot.current_guild.fetch_member(active_trade["requestor_id"])
      requestee = await self.bot.current_guild.fetch_member(active_trade["requestee_id"])

      logger.info(f"{Fore.CYAN}{requestor.display_name} has activated a trade with {requestee.display_name}{Style.RESET_ALL}")

      await interaction.response.edit_message(
        embed=discord.Embed(
          title="Trade Sent!",
          color=discord.Color.dark_purple()
        ),
        view=None,
        attachments=[]
      )

      # Stash active as status for generating embeds/images
      active_trade["status"] = "active"
      # Home Page
      home_embed, home_image = await self._generate_home_embed_and_image(active_trade)
      # Offered page
      offered_embed, offered_image = await self._generate_offered_embed_and_image(active_trade)
      # Requested Page
      requested_embed, requested_image = await self._generate_requested_embed_and_image(active_trade)

      home_message = await interaction.channel.send(embed=home_embed, file=home_image)
      await interaction.channel.send(embed=offered_embed, file=offered_image)
      await interaction.channel.send(embed=requested_embed, file=requested_image)

      # Give notice to Requestee
      user = await get_user(requestee.id)
      if user["receive_notifications"]:
        try:
          offered_badge_names, requested_badge_names = await get_offered_and_requested_badge_names(active_trade)

          title = "Trade Offered"
          description = f"Hey there, wanted to let you know that **{requestor.display_name}** has requested a trade from you on The USS Hood.\n\n"
          description += f"Use `/trade incoming` in the channel to review and either accept or deny!\n\nYou can jump to their offer directly at at {home_message.jump_url}!"

          requestee_embed = discord.Embed(
            title=title,
            description=description,
            color=discord.Color.dark_purple()
          )
          requestee_embed.add_field(
            name=f"Offered by {requestor.display_name}",
            value=offered_badge_names
          )
          requestee_embed.add_field(
            name=f"Requested from {requestee.display_name}",
            value=requested_badge_names
          )
          requestee_embed.set_footer(
            text="Note: You can use /settings to enable or disable these messages."
          )
          await requestee.send(embed=requestee_embed)
        except discord.Forbidden as e:
          logger.info(f"Unable to send trade cancelation message to {requestor.display_name}, they have their DMs closed.")
          pass
    except Exception as e:
      logger.info(traceback.format_exc())


  async def _generate_trade_pages(self, active_trade):
    # Home Page
    home_embed, home_image = await self._generate_home_embed_and_image(active_trade)
    # Offered page
    offered_embed, offered_image = await self._generate_offered_embed_and_image(active_trade)
    # Requested Page
    requested_embed, requested_image = await self._generate_requested_embed_and_image(active_trade)

    # Paginator Pages
    trade_pages = [
      pages.Page(
        embeds=[home_embed],
        files=[home_image]
      ),
      pages.Page(
        embeds=[offered_embed],
        files=[offered_image]
      ),
      pages.Page(
        embeds=[requested_embed],
        files=[requested_image]
      )
    ]

    return trade_pages

  async def _generate_offered_embed_and_image(self, active_trade):
    requestee = await self.bot.current_guild.fetch_member(active_trade["requestee_id"])
    requestor = await self.bot.current_guild.fetch_member(active_trade["requestor_id"])

    offered_instances = await db_get_trade_offered_instances(active_trade)  # full enriched
    offered_image_id = f"{active_trade['id']}-offered"

    offered_image = await generate_badge_trade_showcase(
      offered_instances,
      offered_image_id,
      f"Badge(s) Offered by {requestor.display_name}",
      f"{len(offered_instances)} Badges"
    )

    offered_embed = discord.Embed(
      title="Offered",
      description=f"Badges offered by **{requestor.display_name}** to **{requestee.display_name}**",
      color=discord.Color.dark_purple()
    )
    offered_embed.set_image(url=f"attachment://{offered_image_id}.png")

    return offered_embed, offered_image


  async def _generate_requested_embed_and_image(self, active_trade):
    requestee = await self.bot.current_guild.fetch_member(active_trade["requestee_id"])
    requestor = await self.bot.current_guild.fetch_member(active_trade["requestor_id"])

    requested_instances = await db_get_trade_requested_instances(active_trade)
    requested_filenames = [b["badge_filename"] for b in requested_instances]

    requested_image_id = f"{active_trade['id']}-requested"
    requested_image = await generate_badge_trade_showcase(
      requested_filenames,
      requested_image_id,
      f"Badge(s) Requested from {requestee.display_name}",
      f"{len(requested_filenames)} Badges"
    )

    requested_embed = discord.Embed(
      title="Requested",
      description=f"Badges requested from **{requestee.display_name}** by **{requestor.display_name}**",
      color=discord.Color.dark_purple()
    )
    requested_embed.set_image(url=f"attachment://{requested_image_id}.png")

    return requested_embed, requested_image

  async def _generate_home_embed_and_image(self, active_trade):
    requestor = await self.bot.current_guild.fetch_member(active_trade["requestor_id"])
    requestee = await self.bot.current_guild.fetch_member(active_trade["requestee_id"])

    offered_badge_names, requested_badge_names = await get_offered_and_requested_badge_names(active_trade)

    if active_trade["status"] == 'active':
      title = "Trade Offered!"
      description = (
        f"Get that, get that, gold pressed latinum!\n\n"
        f"**{requestor.display_name}** has offered a trade to **{requestee.display_name}**!"
      )
      image_filename = "trade_offer.png"
      color = discord.Color.dark_purple()

    elif active_trade["status"] == 'pending':
      title = "Trade Pending..."
      description = (
        f"Ready to send?\n\nThis is your pending trade with **{requestee.display_name}**.\n\n"
      )
      if await does_trade_contain_badges(active_trade):
        description += "Press the **Send** button below if it looks good to go!"
      else:
        description += "You'll need to include at least one badge as either offered or requested to proceed!"
      image_filename = "trade_pending.png"
      color = discord.Color(0x99aab5)

    home_embed = discord.Embed(
      title=title,
      description=description,
      color=color
    )
    home_embed.add_field(
      name=f"Offered by {requestor.display_name}",
      value=offered_badge_names
    )
    home_embed.add_field(
      name=f"Requested from {requestee.display_name}",
      value=requested_badge_names
    )
    home_embed.set_footer(
      text=f"Ferengi Rule of Acquisition {random.choice(rules_of_acquisition)}",
      icon_url="https://i.imgur.com/GTN4gQG.jpg"
    )
    home_image = discord.File(fp=f"./images/trades/assets/{image_filename}", filename=image_filename)
    home_embed.set_image(url=f"attachment://{image_filename}")

    return home_embed, home_image


  # __________
  # \______   \_______  ____ ______   ____  ______ ____
  #  |     ___/\_  __ \/  _ \\____ \ /  _ \/  ___// __ \
  #  |    |     |  | \(  <_> )  |_> >  <_> )___ \\  ___/
  #  |____|     |__|   \____/|   __/ \____/____  >\___  >
  #                          |__|              \/     \/
  @trade.command(
    name="propose",
    description="Offer or Request badges for your current pending trade"
  )
  @option(
    'offer',
    str,
    description="A badge you are offering",
    required=False,
    autocomplete=autocomplete_offering_badges,
  )
  @option(
    'request',
    str,
    description="A badge you are requesting",
    required=False,
    autocomplete=autocomplete_requesting_badges,
  )
  @commands.check(access_check)
<<<<<<< HEAD
  async def propose(self, ctx, offer: str, request: str):
=======
  @commands.check(user_check)
  async def propose(self, ctx, offer:str, request:str):
>>>>>>> 1228f80a
    active_trade = await self.check_for_active_trade(ctx)
    if not active_trade:
      return

    if offer:
      offer_id = int(offer)
      if await self._is_untradeable(ctx, offer_id, ctx.author, await self.bot.fetch_user(active_trade['requestee_id']), active_trade, 'offer'):
        return
      await db_add_offered_instance(active_trade['id'], offer_id)

    if request:
      request_id = int(request)
      if await self._is_untradeable(ctx, request_id, ctx.author, await self.bot.fetch_user(active_trade['requestee_id']), active_trade, 'request'):
        return
      await db_add_requested_instance(active_trade['id'], request_id)

    if not offer and not request:
      await ctx.respond(embed=discord.Embed(
        title="Please select a badge to offer or trade",
        description="If you want to update your trade, you need to give a badge.",
        color=discord.Color.dark_red()
      ), ephemeral=True)
      return

    await ctx.respond(embed=discord.Embed(
      title="Trade Updated!",
      description="Your trade has been updated. You can add more badges or use `/trade send` when ready.",
      color=discord.Color.dark_green()
    ), ephemeral=True)

  async def _add_offered_badge_to_trade(self, ctx, active_trade, instance_id):
    trade_id = active_trade["id"]
    requestee = await self.bot.current_guild.fetch_member(active_trade["requestee_id"])
    requestor = await self.bot.current_guild.fetch_member(active_trade["requestor_id"])

    user_instances = await db_get_user_badge_instances(requestor.id)
    instance = next((b for b in user_instances if b["badge_instance_id"] == instance_id), None)
    if not instance:
      await ctx.respond(embed=discord.Embed(
        title="Badge not found",
        description="You don't own this badge instance.",
        color=discord.Color.red()
      ), ephemeral=True)
      return

    await db_add_offered_instance(trade_id, instance_id)

    badge_filename = instance['badge_filename']
    badge_name = instance['badge_name']
    discord_image = discord.File(fp=f"./images/badges/{badge_filename}", filename=badge_filename)

    embed = discord.Embed(
      title=f"{badge_name} added to offer.",
      description=f"This badge has been added to your offer to **{requestee.display_name}**",
      color=discord.Color.dark_green()
    )
    embed.set_image(url=f"attachment://{badge_filename}")
    await ctx.respond(embed=embed, file=discord_image, ephemeral=True)

  async def _add_requested_badge_to_trade(self, ctx, active_trade, instance_id):
    trade_id = active_trade["id"]
    requestee = await self.bot.current_guild.fetch_member(active_trade["requestee_id"])
    requestor = await self.bot.current_guild.fetch_member(active_trade["requestor_id"])

    user_instances = await db_get_user_badge_instances(requestee.id)
    instance = next((b for b in user_instances if b["badge_instance_id"] == instance_id), None)
    if not instance:
      await ctx.respond(embed=discord.Embed(
        title="Badge not found",
        description=f"**{requestee.display_name}** doesn't have that badge.",
        color=discord.Color.red()
      ), ephemeral=True)
      return

    await db_add_requested_instance(trade_id, instance_id)

    badge_filename = instance['badge_filename']
    badge_name = instance['badge_name']
    discord_image = discord.File(fp=f"./images/badges/{badge_filename}", filename=badge_filename)

    embed = discord.Embed(
      title=f"{badge_name} added to request.",
      description=f"This badge has been added to your request from **{requestee.display_name}**",
      color=discord.Color.dark_green()
    )
    embed.set_image(url=f"attachment://{badge_filename}")
    await ctx.respond(embed=embed, file=discord_image, ephemeral=True)

  async def _is_untradeable(self, ctx, badge_instance_id, requestor, requestee, active_trade, direction):
    if direction == 'offer':
      dir_preposition = 'to'
      from_user = requestor
      to_user = requestee
      side_fetcher = db_get_trade_offered_instances
    else:
      dir_preposition = 'from'
      from_user = requestee
      to_user = requestor
      side_fetcher = db_get_trade_requested_instances

    instance = await db_get_badge_instance_by_id(badge_instance_id)
    if not instance:
      await ctx.respond(embed=discord.Embed(
        title="Badge not found",
        description="This badge instance no longer exists or was already traded.",
        color=discord.Color.red()
      ), ephemeral=True)
      return True

    # Must be owned by from_user
    if str(instance['owner_discord_id']) != str(from_user.id):
      await ctx.respond(embed=discord.Embed(
        title="Badge not available",
        description=f"{from_user.display_name} no longer has this badge. It may have already been traded or removed.",
        color=discord.Color.red()
      ), ephemeral=True)
      return True

    # Special check
    if instance['special']:
      await ctx.respond(embed=discord.Embed(
        title="That badge is untradeable!",
        description=f"Sorry, you can't {direction} **{instance['badge_name']}** — it's a very shiny and special one!",
        color=discord.Color.red()
      ), ephemeral=True)
      return True

    # The receiving user already owns this badge type
    to_user_instances = await db_get_user_badge_instances(to_user.id)
    to_user_badge_filenames = {b['badge_filename'] for b in to_user_instances}
    if instance['badge_filename'] in to_user_badge_filenames:
      await ctx.respond(embed=discord.Embed(
        title=f"{to_user.display_name} already has {instance['badge_name']}!",
        description=f"No need to {direction} this one!",
        color=discord.Color.red()
      ), ephemeral=True)
      return True

    # Already part of this trade
    trade_badges = await side_fetcher(active_trade)
    trade_badge_ids = {b['badge_instance_id'] for b in trade_badges}
    if instance['badge_instance_id'] in trade_badge_ids:
      await ctx.respond(embed=discord.Embed(
        title=f"{instance['badge_name']} already exists in {direction} list.",
        description="No action taken.",
        color=discord.Color.red()
      ), ephemeral=True)
      return True

    # Max per-side badge count
    if len(trade_badges) >= self.max_badges_per_trade:
      await ctx.respond(embed=discord.Embed(
        title=f"Unable to add {instance['badge_name']} to {direction} list.",
        description=f"You're at the max number of badges allowed per trade ({self.max_badges_per_trade})!",
        color=discord.Color.red()
      ), ephemeral=True)
      return True

    # Max badge cap protection
    max_badge_count = await db_get_max_badge_count()
    to_user_count = await db_get_badge_instances_count_for_user(to_user.id)
    if direction == 'offer':
      incoming = await db_get_trade_offered_instances(active_trade)
    else:
      incoming = await db_get_trade_requested_instances(active_trade)

    if to_user_count + len(incoming) + 1 > max_badge_count:
      await ctx.respond(embed=discord.Embed(
        title=f"{to_user.display_name}'s inventory is full!",
        description=f"Adding **{instance['badge_name']}** would exceed the total number of badges possible at this prestige level ({max_badge_count}).",
        color=discord.Color.red()
      ), ephemeral=True)
      return True

    return False


  async def check_for_active_trade(self, ctx: discord.ApplicationContext):
    """
    Return the active trade started by this user.  If it doesn't exist, show an error message.
    """
    active_trade = await db_get_active_requestor_trade(ctx.author.id)

    # If we don't have an active trade for this user, go ahead and let them know
    if not active_trade:
      inactive_embed = discord.Embed(
        title="You don't have a pending or active trade open!",
        description="You can start a new trade with `/trade start`!",
        color=discord.Color.red()
      )
      await ctx.respond(embed=inactive_embed, ephemeral=True)

    return active_trade


#   ___ ___         .__
#  /   |   \   ____ |  | ______   ___________  ______
# /    ~    \_/ __ \|  | \____ \_/ __ \_  __ \/  ___/
# \    Y    /\  ___/|  |_|  |_> >  ___/|  | \/\___ \
#  \___|_  /  \___  >____/   __/ \___  >__|  /____  >
#        \/       \/     |__|        \/           \/
async def does_trade_contain_badges(active_trade) -> bool:
  """
  Returns True if the trade has at least one badge in either the offered or requested list.
  """
  offered_instances = await db_get_trade_offered_instances(active_trade)
  requested_instances = await db_get_trade_requested_instances(active_trade)

  return bool(offered_instances or requested_instances)

async def get_offered_and_requested_badge_names(active_trade):
  offered_badges = await db_get_trade_offered_instances(active_trade)
  offered_badge_names = "None"
  if offered_badges:
    offered_badge_names = "\n".join([f"* {b['badge_name']}" for b in offered_badges])

  requested_badges = await db_get_trade_requested_instances(active_trade)
  requested_badge_names = "None"
  if requested_badges:
    requested_badge_names = "\n".join([f"* {b['badge_name']}" for b in requested_badges])

  return offered_badge_names, requested_badge_names<|MERGE_RESOLUTION|>--- conflicted
+++ resolved
@@ -240,12 +240,8 @@
     description="View and accept/decline incoming trades from other users"
   )
   @commands.check(access_check)
-<<<<<<< HEAD
-  async def incoming(self, ctx: discord.ApplicationContext):
-=======
   @commands.check(user_check)
   async def incoming(self, ctx:discord.ApplicationContext):
->>>>>>> 1228f80a
     incoming_trades = await db_get_active_requestee_trades(ctx.user.id)
 
     if not incoming_trades:
@@ -668,237 +664,6 @@
     await paginator.respond(ctx.interaction, ephemeral=True)
 
 
-<<<<<<< HEAD
-=======
-  @trade.command(
-    name="dabo",
-    description="Start a randomized trade of unlocked badges with someone (only one outgoing trade active at a time)"
-  )
-  @option(
-    "user",
-    discord.User,
-    description="The user you wish to start a Dabo trade with",
-    required=True
-  )
-  @option(
-    'amount',
-    int,
-    description="Number of unlocked badges to swap",
-    required=True,
-    choices=[
-      discord.OptionChoice(
-        name=str(i),
-        value=i
-      )
-      for i in range(1, 7)
-    ]
-  )
-  @commands.check(access_check)
-  @commands.check(user_check)
-  async def dabo(self, ctx:discord.ApplicationContext, requestee:discord.User, amount:int):
-    await ctx.defer(ephemeral=True)
-    requestor_id = ctx.author.id
-    requestee_id = requestee.id
-
-    if amount < 1 or amount > 6:
-      return
-
-    if not await self._is_trade_initialization_valid(ctx, requestee):
-      return
-
-    # Check if either user would go over the badge cap
-    max_badge_count = await db_get_max_badge_count()
-    requestor_count = await db_get_user_badge_count(requestor_id)
-    requestee_count = await db_get_user_badge_count(requestee_id)
-
-    if requestor_count + amount > max_badge_count:
-      await ctx.followup.send(embed=discord.Embed(
-        title="Trade would exceed badge cap!",
-        description=f"Sorry! Receiving {amount} badges would push you over the badge cap ({max_badge_count}).\n\nYou need to give away or unlock more room before doing Dabo.",
-        color=discord.Color.red()
-      ), ephemeral=True)
-      return
-
-    if requestee_count + amount > max_badge_count:
-      await ctx.followup.send(embed=discord.Embed(
-        title=f"{requestee.display_name} would exceed badge cap!",
-        description=f"This Dabo trade would give **{requestee.display_name}** more badges than the total allowed ({max_badge_count}).",
-        color=discord.Color.red()
-      ), ephemeral=True)
-      return
-
-    requestor_total_badges = [b['badge_name'] for b in await db_get_user_badges(requestor_id)]
-    requestor_unlocked_badges = [b['badge_name'] for b in await db_get_user_unlocked_badges(requestor_id)]
-
-    requestee_total_badges = [b['badge_name'] for b in await db_get_user_badges(requestee_id)]
-    requestee_unlocked_badges = [b['badge_name'] for b in await db_get_user_unlocked_badges(requestee_id)]
-
-    # Get only the badges to offer/request that are not already present in the other user's inventory yet
-    valid_requestor_badges = list(np.setdiff1d(requestor_unlocked_badges, requestee_total_badges))
-    valid_requestee_badges = list(np.setdiff1d(requestee_unlocked_badges, requestor_total_badges))
-
-    # Check to make sure both parties have enough
-    if len(valid_requestor_badges) < amount or len(valid_requestee_badges) < amount:
-      not_enough_embed = discord.Embed(
-        title="Dabo Denied! Not enough unlocked badges.",
-        description=f"Whoops, looks like either you or **{requestee.display_name}** don't have the required number unlocked badges ({amount}) "
-                    "to start this trade!\n\nThere either may be not enough total, or not enough that the other user doesn't have already.\n\n"
-                    "May need to adjust the amount requested and try again!",
-        color=discord.Color.red()
-      )
-      await ctx.followup.send(embed=not_enough_embed, ephemeral=True)
-      return
-
-    # If not denied, go ahead and initiate the new trade!
-    trade_id = await db_initiate_trade(requestor_id, requestee_id, 'dabo')
-    active_trade = {
-      'id': trade_id,
-      'requestor_id': requestor_id,
-      'requestee_id': requestee_id,
-    }
-
-    random_offers = sample(valid_requestor_badges, amount)
-    for offer in random_offers:
-      await db_add_badge_to_trade_offer(active_trade, offer)
-
-    random_requests = sample(valid_requestee_badges, amount)
-    for request in random_requests:
-      await db_add_badge_to_trade_request(active_trade, request)
-
-    dabo_trade = await self.check_for_active_trade(ctx)
-
-    # Paginator Pages
-    dabo_embed = discord.Embed(
-      title="DABO!!!",
-      description=f"Your pending dabo trade has been started!\n\n**{amount} randomly selected unlocked badges** from both your inventory, "
-                  "and your requestee's inventory each have been added to the trade.\n\nYou may **Send** / **Cancel** now below or use `/trade send` "
-                  "to do so later.\n\nNote: Dabo trades count towards only one open outgoing trade request at a time!",
-      color=discord.Color.dark_purple()
-    ).add_field(
-      name="Badges offered by you",
-      value="\n".join([f"* {b}" for b in random_offers])
-    ).add_field(
-      name=f"Badges requested from {requestee.display_name}",
-      value="\n".join([f"* {b}" for b in random_requests])
-    )
-    dabo_embed.set_footer(
-      text=f"Ferengi Rule of Acquisition {random.choice(rules_of_acquisition)}",
-      icon_url="https://i.imgur.com/GTN4gQG.jpg"
-    )
-
-    dabo_image = discord.File(fp="./images/trades/assets/dabo.png", filename="dabo.png")
-    dabo_embed.set_image(url=f"attachment://dabo.png")
-
-    dabo_pages = [
-      pages.Page(
-        embeds=[dabo_embed],
-        files=[dabo_image]
-      )
-    ]
-
-    # Offered page
-    offered_embed, offered_image = await self._generate_offered_embed_and_image(dabo_trade)
-    dabo_pages.append(
-      pages.Page(
-        embeds=[offered_embed],
-        files=[offered_image]
-      )
-    )
-
-    # Requested Page
-    requested_embed, requested_image = await self._generate_requested_embed_and_image(dabo_trade)
-    dabo_pages.append(
-      pages.Page(
-        embeds=[requested_embed],
-        files=[requested_image]
-      )
-    )
-
-    # Provide Send/Cancel UI immediately
-    trade_contains_badges = await does_trade_contain_badges(dabo_trade)
-    view = SendCancelView(self, dabo_trade, trade_contains_badges)
-    paginator = pages.Paginator(
-      pages=dabo_pages,
-      use_default_buttons=False,
-      custom_buttons=self.trade_buttons,
-      custom_view=view,
-      loop_pages=True,
-      disable_on_timeout=False
-    )
-
-    await paginator.respond(ctx.interaction, ephemeral=True)
-
-  @trade.command(
-    name="dtd",
-    description="Select a weighted randomized choice from the users opted-in to the Down To Dabo List!"
-  )
-  @option(
-    name="public",
-    description="Show to public?",
-    required=True,
-    choices=[
-      discord.OptionChoice(
-        name="Yes",
-        value="yes"
-      ),
-      discord.OptionChoice(
-        name="No",
-        value="no"
-      )
-    ]
-  )
-  @commands.check(access_check)
-  @commands.check(user_check)
-  async def dtd(self, ctx:discord.ApplicationContext, public:str):
-    public = bool(public == "yes")
-
-    down_to_daboers = await db_get_dtd_rows()
-    if down_to_daboers is None or len(down_to_daboers) == 1:
-      await ctx.respond(embed=discord.Embed(
-        title="No Down To Daboers Yet!",
-        description="No one (else?) has opted-in yet! If you'd like to opt-in, use `/settings`!",
-        color=discord.Color.red()
-      ), ephemeral=True)
-      return
-
-    dtd_userids = []
-    dtd_weights = []
-    for d in down_to_daboers:
-      if int(d['user_discord_id']) != ctx.author.id:
-        dtd_userids.append(d['user_discord_id'])
-        dtd_weights.append(d['weight'])
-
-    selected_idx = random.choices(range(len(dtd_userids)), weights=dtd_weights)[0]
-    selected_user_id = dtd_userids[selected_idx]
-
-    selected_user = self.bot.current_guild.get_member(int(selected_user_id))
-
-    embed = discord.Embed(
-      title="Down To Dabo",
-      description=f"### {ctx.author.display_name}, your Randomized Down To Daboer is:\n\n"
-                  f"- {selected_user.display_name}",
-      color=discord.Color.blurple(),
-    )
-    embed.set_footer(text="You can use `/settings` to opt-in or opt-out of the DTD List!")
-    embed.set_image(url="https://i.imgur.com/SnNqoEl.jpg")
-    await ctx.respond(embed=embed, ephemeral=not public)
-    return
-
-  async def _reset_dtd_weights(self, selected_user_id):
-    down_to_daboers = await db_get_dtd_rows()
-    dtd_userids = []
-    dtd_weights = []
-    for d in down_to_daboers:
-      dtd_userids.append(d['user_discord_id'])
-      dtd_weights.append(d['weight'])
-
-    await db_reset_user_dtd_weight(selected_user_id)
-    for i in range(len(dtd_userids)):
-      current_user_id = dtd_userids[i]
-      if current_user_id != selected_user_id:
-        await db_increment_user_dtd_weight(current_user_id)
-
->>>>>>> 1228f80a
   async def _is_trade_initialization_valid(self, ctx:discord.ApplicationContext, requestee:discord.User):
     requestor_id = ctx.author.id
     requestee_id = requestee.id
@@ -1272,12 +1037,8 @@
     autocomplete=autocomplete_requesting_badges,
   )
   @commands.check(access_check)
-<<<<<<< HEAD
-  async def propose(self, ctx, offer: str, request: str):
-=======
   @commands.check(user_check)
   async def propose(self, ctx, offer:str, request:str):
->>>>>>> 1228f80a
     active_trade = await self.check_for_active_trade(ctx)
     if not active_trade:
       return
