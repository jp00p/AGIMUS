--- conflicted
+++ resolved
@@ -456,30 +456,11 @@
     query.execute(sql, vals)
   
 def db_toggle_wordcloud(user_id, toggle):
-<<<<<<< HEAD
-  with AgimusDB(dictionary=True) as query:
-    sql = "UPDATE users SET log_messages = %s WHERE discord_id = %s"
-    vals = (toggle, user_id)
-    query.execute(sql, vals)
-
-=======
->>>>>>> 75f226af
   deleted_row_count = None
   with AgimusDB(dictionary=True) as query:
     sql = "UPDATE users SET log_messages = %s WHERE discord_id = %s"
     vals = (toggle, user_id)
     query.execute(sql, vals)
-<<<<<<< HEAD
-    deleted_row_count = query.rowcount
-  return deleted_row_count
-
-def db_toggle_loudbot(user_id, toggle):
-  with AgimusDB(dictionary=True) as query:
-    sql = "UPDATE users SET loudbot_enabled = %s WHERE discord_id = %s"
-    vals = (toggle, user_id)
-    query.execute(sql, vals)
-
-=======
     if not toggle:
       sql = "DELETE FROM message_history WHERE user_discord_id = %s"
       vals = (user_id,)
@@ -488,19 +469,14 @@
   return deleted_row_count
 
 def db_toggle_loudbot(user_id, toggle):
->>>>>>> 75f226af
   deleted_row_count = None
   with AgimusDB(dictionary=True) as query:
     sql = "UPDATE users SET loudbot_enabled = %s WHERE discord_id = %s"
     vals = (toggle, user_id)
     query.execute(sql, vals)
-<<<<<<< HEAD
-    deleted_row_count = query.rowcount
-=======
     if not toggle:
       sql = "DELETE FROM shouts WHERE user_discord_id = %s"
       vals = (user_id,)
       query.execute(sql, vals)
       deleted_row_count = query.rowcount
->>>>>>> 75f226af
   return deleted_row_count