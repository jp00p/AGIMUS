--- conflicted
+++ resolved
@@ -131,25 +131,7 @@
     ],
     required=True
   )
-<<<<<<< HEAD
   async def venture(self, ctx: discord.ApplicationContext, liability: str):
-=======
-  @option(
-    name="second_badge",
-    description="Second badge to add to The Great Material Continuum!",
-    required=False,
-    autocomplete=risk_autocomplete
-  )
-  @option(
-    name="third_badge",
-    description="Third badge to add to The Great Material Continuum!",
-    required=False,
-    autocomplete=risk_autocomplete
-  )
-  @commands.check(access_check)
-  @commands.check(user_check)
-  async def venture(self, ctx:discord.ApplicationContext, randomized:bool, first_badge:str, second_badge:str, third_badge:str):
->>>>>>> 1228f80a
     await ctx.defer(ephemeral=True)
     user_id = ctx.author.id
     member = await self.bot.current_guild.fetch_member(user_id)
@@ -292,31 +274,7 @@
     ],
     required=True
   )
-<<<<<<< HEAD
   async def risk(self, ctx: discord.ApplicationContext, liability: str):
-=======
-  @option(
-    name="first_badge",
-    description="First badge to add to The Great Material Continuum!",
-    required=False,
-    autocomplete=risk_autocomplete
-  )
-  @option(
-    name="second_badge",
-    description="Second badge to add to The Great Material Continuum!",
-    required=False,
-    autocomplete=risk_autocomplete
-  )
-  @option(
-    name="third_badge",
-    description="Third badge to add to The Great Material Continuum!",
-    required=False,
-    autocomplete=risk_autocomplete
-  )
-  @commands.check(access_check)
-  @commands.check(user_check)
-  async def risk(self, ctx:discord.ApplicationContext, randomized:bool, first_badge, second_badge, third_badge):
->>>>>>> 1228f80a
     await ctx.defer(ephemeral=True)
     user_id = ctx.author.id
     member = await self.bot.current_guild.fetch_member(user_id)
@@ -523,12 +481,8 @@
     description="Check the current status of the active game of Tongo!"
   )
   @commands.check(access_check)
-<<<<<<< HEAD
-  async def index(self, ctx: discord.ApplicationContext):
-=======
   @commands.check(user_check)
   async def index(self, ctx:discord.ApplicationContext):
->>>>>>> 1228f80a
     await ctx.defer(ephemeral=True)
     user_discord_id = ctx.user.id
     user_member = await self.bot.current_guild.fetch_member(user_discord_id)
@@ -624,12 +578,8 @@
   description="If you're The Chair, end the current game of Tongo!"
   )
   @commands.check(access_check)
-<<<<<<< HEAD
-  async def confront(self, ctx: discord.ApplicationContext):
-=======
   @commands.check(user_check)
   async def confront(self, ctx:discord.ApplicationContext):
->>>>>>> 1228f80a
     await ctx.defer(ephemeral=True)
     user_id = ctx.author.id
 
