import textwrap
import time
import math

from common import *
from cogs.trade import db_cancel_trade, get_offered_and_requested_badge_names
from utils.badge_utils import *
from utils.check_channel_access import access_check
import queries.badge_completion as queries_badge_completion
from queries.badge_scrap import *


with open(config["handlers"]["xp"]["badge_data"]) as f:
  badge_data = json.loads(f.read())

#    _____          __                                     .__          __
#   /  _  \  __ ___/  |_  ____   ____  ____   _____ ______ |  |   _____/  |_  ____
#  /  /_\  \|  |  \   __\/  _ \_/ ___\/  _ \ /     \\____ \|  | _/ __ \   __\/ __ \
# /    |    \  |  /|  | (  <_> )  \__(  <_> )  Y Y  \  |_> >  |_\  ___/|  | \  ___/
# \____|__  /____/ |__|  \____/ \___  >____/|__|_|  /   __/|____/\___  >__|  \___  >
#         \/                        \/            \/|__|             \/          \/

all_badge_info = db_get_all_badge_info()

async def all_badges_autocomplete(ctx:discord.AutocompleteContext):
  return [badge['badge_name'] for badge in all_badge_info if ctx.value.lower() in badge['badge_name'].lower()]

async def scrapper_autocomplete(ctx:discord.AutocompleteContext):
  first_badge = ctx.options["first_badge"]
  second_badge = ctx.options["second_badge"]
  third_badge = ctx.options["third_badge"]

  user_badges = db_get_user_badges(ctx.interaction.user.id)

  filtered_badges = [first_badge, second_badge, third_badge] + [b['badge_name'] for b in SPECIAL_BADGES]

  filtered_badge_names = [badge['badge_name'] for badge in user_badges if badge['badge_name'] not in filtered_badges]

  return [b for b in filtered_badge_names if ctx.value.lower() in b.lower()]


async def autocomplete_selections(ctx:discord.AutocompleteContext):
  category = ctx.options["category"]

  selections = []

  if category == 'affiliation':
    selections = db_get_all_affiliations()
  elif category == 'franchise':
    selections = db_get_all_franchises()
  elif category == 'time_period':
    selections = db_get_all_time_periods()
  elif category == 'type':
    selections = db_get_all_types()

  return [result for result in selections if ctx.value.lower() in result.lower()]

badge_group = bot.create_group("badges", "Badge Commands!")

#   _________.__
#  /   _____/|  |__   ______  _  __ ____ _____    ______ ____
#  \_____  \ |  |  \ /  _ \ \/ \/ // ___\\__  \  /  ___// __ \
#  /        \|   Y  (  <_> )     /\  \___ / __ \_\___ \\  ___/
# /_______  /|___|  /\____/ \/\_/  \___  >____  /____  >\___  >
#         \/      \/                   \/     \/     \/     \/
@badge_group.command(
  name="showcase",
  description="Show off all your badges! Please be mindful of posting very large collections publicly."
)
@option(
  name="public",
  description="Show to public?",
  required=True,
  choices=[
    discord.OptionChoice(
      name="No",
      value="no"
    ),
    discord.OptionChoice(
      name="Yes",
      value="yes"
    )
  ]
)
@option(
  name="color",
  description="Which colorscheme would you like?",
  required=False,
  choices = [
    discord.OptionChoice(name=color_choice, value=color_choice.lower())
    for color_choice in ["Green", "Orange", "Purple", "Teal"]
  ]
)
async def showcase(ctx:discord.ApplicationContext, public:str, color:str):
  public = (public == "yes")
  await ctx.defer(ephemeral=not public)

  user_badges = db_get_user_badges(ctx.author.id)

  # Set up text values for paginated pages
  total_badges_cnt = len(badge_data)
  user_badges_cnt = len(user_badges)
  title = f"{ctx.author.display_name.encode('ascii', errors='ignore').decode().strip()}'s Badge Collection"
  collected = f"{user_badges_cnt} TOTAL ON THE USS HOOD"
  filename_prefix = f"badge_list_{ctx.author.id}-page-"

  if color:
    db_set_user_badge_page_color_preference(ctx.author.id, "showcase", color)
  badge_images = await generate_paginated_badge_images(ctx.author, 'showcase', user_badges, total_badges_cnt, title, collected, filename_prefix)

  embed = discord.Embed(
    title=f"Badge Collection",
    description=f"{ctx.author.mention} has collected {user_badges_cnt} of {total_badges_cnt}!",
    color=discord.Color.blurple()
  )

  # If we're doing a public display, use the images directly
  # Otherwise private displays can use the paginator
  if not public:
    buttons = [
      pages.PaginatorButton("prev", label="   ⬅   ", style=discord.ButtonStyle.primary, disabled=bool(user_badges_cnt <= 30), row=1),
      pages.PaginatorButton(
        "page_indicator", style=discord.ButtonStyle.gray, disabled=True, row=1
      ),
      pages.PaginatorButton("next", label="   ➡   ", style=discord.ButtonStyle.primary, disabled=bool(user_badges_cnt <= 30), row=1),
    ]

    pages_list = [
      pages.Page(files=[image], embeds=[embed])
      for image in badge_images
    ]
    paginator = pages.Paginator(
        pages=pages_list,
        show_disabled=True,
        show_indicator=True,
        use_default_buttons=False,
        custom_buttons=buttons,
        loop_pages=True
    )
    await paginator.respond(ctx.interaction, ephemeral=True)
  else:
    # We can only attach up to 10 files per message, so if it's public send them in chunks
    file_chunks = [badge_images[i:i + 10] for i in range(0, len(badge_images), 10)]
    for chunk_index, chunk in enumerate(file_chunks):
      # Only post the embed on the last chunk
      if chunk_index + 1 == len(file_chunks):
        await ctx.followup.send(embed=embed, files=chunk, ephemeral=False)
      else:
        await ctx.followup.send(files=chunk, ephemeral=False)


#   _________       __
#  /   _____/ _____/  |_  ______
#  \_____  \_/ __ \   __\/  ___/
#  /        \  ___/|  |  \___ \
# /_______  /\___  >__| /____  >
#         \/     \/          \/
@badge_group.command(
  name="sets",
  description="Show off sets of your badges! Please be mindful of posting very large sets publicly."
)
@option(
  name="public",
  description="Show to public?",
  required=True,
  choices=[
    discord.OptionChoice(
      name="No",
      value="no"
    ),
    discord.OptionChoice(
      name="Yes",
      value="yes"
    )
  ]
)
@option(
  name="category",
  description="Which category of set?",
  required=True,
  choices=[
    discord.OptionChoice(
      name="Affiliation",
      value="affiliation"
    ),
    discord.OptionChoice(
      name="Franchise",
      value="franchise"
    ),
    discord.OptionChoice(
      name="Time Period",
      value="time_period"
    ),
    discord.OptionChoice(
      name="Type",
      value="type"
    )
  ]
)
@option(
  name="selection",
  description="Which one?",
  required=True,
  autocomplete=autocomplete_selections
)
@option(
  name="color",
  description="Which colorscheme would you like?",
  required=False,
  choices = [
    discord.OptionChoice(name=color_choice, value=color_choice.lower())
    for color_choice in ["Green", "Orange", "Purple", "Teal"]
  ]
)
@commands.check(access_check)
async def sets(ctx:discord.ApplicationContext, public:str, category:str, selection:str, color:str):
  public = bool(public == "yes")
  await ctx.defer(ephemeral=not public)

  category_title = category.replace("_", " ").title()

  if category == 'affiliation':
    user_set_badges = db_get_badges_user_has_from_affiliation(ctx.author.id, selection)
    all_set_badges = db_get_all_affiliation_badges(selection)
  elif category == 'franchise':
    user_set_badges = db_get_badges_user_has_from_franchise(ctx.author.id, selection)
    all_set_badges = db_get_all_franchise_badges(selection)
  elif category == 'time_period':
    user_set_badges = db_get_badges_user_has_from_time_period(ctx.author.id, selection)
    all_set_badges = db_get_all_time_period_badges(selection)
  elif category == 'type':
    user_set_badges = db_get_badges_user_has_from_type(ctx.author.id, selection)
    all_set_badges = db_get_all_type_badges(selection)
  else:
    await ctx.followup.send("Select a category", ephemeral=True)
    return

  if not all_set_badges:
    await ctx.followup.send(f"Your entry was not in the list of {category_title}s!", ephemeral=True)
    return


  set_badges = []
  for badge in all_set_badges:
    record = {
      'badge_name': badge['badge_name'],
      'badge_filename': badge['badge_filename'],
      'in_user_collection': badge['badge_name'] in [b['badge_name'] for b in user_set_badges]
    }
    set_badges.append(record)

  user_set_badge_cnt = len([b for b in set_badges if b['in_user_collection']])
  user_all_badge_cnt = db_get_badge_count_for_user(ctx.author.id)

  # Set up text values for paginated pages
  title = f"{ctx.author.display_name.encode('ascii', errors='ignore').decode().strip()}'s Badge Set: {category_title} - {selection}"
  collected = f"{user_set_badge_cnt} OF {len(set_badges)}"
  filename_prefix = f"badge_set_{ctx.author.id}_{selection.lower().replace(' ', '-').replace('/', '-')}-page-"

  if color:
    db_set_user_badge_page_color_preference(ctx.author.id, "sets", color)
  badge_images = await generate_paginated_badge_images(ctx.author, 'sets', set_badges, user_all_badge_cnt, title, collected, filename_prefix)

  embed = discord.Embed(
    title=f"Badge Set: **{category_title}** - **{selection}**",
    description=f"{ctx.author.mention} has collected {user_set_badge_cnt} of {len(set_badges)}!",
    color=discord.Color.blurple()
  )

  # If we're doing a public display, use the images directly
  # Otherwise private displays can use the paginator
  if not public:
    buttons = [
      pages.PaginatorButton("prev", label="   ⬅   ", style=discord.ButtonStyle.primary, disabled=bool(len(set_badges) <= 30), row=1),
      pages.PaginatorButton(
        "page_indicator", style=discord.ButtonStyle.gray, disabled=True, row=1
      ),
      pages.PaginatorButton("next", label="   ➡   ", style=discord.ButtonStyle.primary, disabled=bool(len(set_badges) <= 30), row=1),
    ]

    set_pages = [
      pages.Page(files=[image], embeds=[embed])
      for image in badge_images
    ]
    paginator = pages.Paginator(
        pages=set_pages,
        show_disabled=True,
        show_indicator=True,
        use_default_buttons=False,
        custom_buttons=buttons,
        loop_pages=True
    )
    await paginator.respond(ctx.interaction, ephemeral=True)
  else:
    # We can only attach up to 10 files per message, so if it's public send them in chunks
    file_chunks = [badge_images[i:i + 10] for i in range(0, len(badge_images), 10)]
    for chunk_index, chunk in enumerate(file_chunks):
      # Only post the embed on the last chunk
      if chunk_index + 1 == len(file_chunks):
        await ctx.followup.send(embed=embed, files=chunk, ephemeral=False)
      else:
        await ctx.followup.send(files=chunk, ephemeral=False)


# _________                       .__          __  .__
# \_   ___ \  ____   _____ ______ |  |   _____/  |_|__| ____   ____
# /    \  \/ /  _ \ /     \\____ \|  | _/ __ \   __\  |/  _ \ /    \
# \     \___(  <_> )  Y Y  \  |_> >  |_\  ___/|  | |  (  <_> )   |  \
#  \______  /\____/|__|_|  /   __/|____/\___  >__| |__|\____/|___|  /
#         \/             \/|__|             \/                    \/
@badge_group.command(
  name="completion",
  description="Get a report of how close to completion you are on various sets."
)
@option(
  name="public",
  description="Show to public?",
  required=True,
  choices=[
    discord.OptionChoice(
      name="No",
      value="no"
    ),
    discord.OptionChoice(
      name="Yes",
      value="yes"
    )
  ]
)
@option(
  name="category",
  description="Which category of set?",
  required=True,
  choices=[
    discord.OptionChoice(
      name="Affiliation",
      value="affiliation"
    ),
    discord.OptionChoice(
      name="Franchise",
      value="franchise"
    ),
    discord.OptionChoice(
      name="Time Period",
      value="time_period"
    ),
    discord.OptionChoice(
      name="Type",
      value="type"
    )
  ]
)
@option(
  name="color",
  description="Which colorscheme would you like?",
  required=False,
  choices = [
    discord.OptionChoice(name=color_choice, value=color_choice.lower())
    for color_choice in ["Green", "Orange", "Purple", "Teal"]
  ]
)
@commands.check(access_check)
async def completion(ctx:discord.ApplicationContext, public:str, category:str, color:str):

  public = bool(public == "yes")
  await ctx.defer(ephemeral=not public)

  all_badges = os.listdir("./images/badges/")
  user_badges = db_get_user_badges(ctx.author.id)

  # Pull data using the queries.
  all_rows = []
  if category == 'affiliation':
    all_rows = queries_badge_completion.by_affiliation(ctx.author.id)
  elif category == 'franchise':
    all_rows = queries_badge_completion.by_franchise(ctx.author.id)
  elif category == 'time_period':
    all_rows = queries_badge_completion.by_time_period(ctx.author.id)
  elif category == 'type':
    all_rows = queries_badge_completion.by_type(ctx.author.id)
  all_rows = _append_featured_completion_badges(ctx.author.id, all_rows, category)

  # Format data for the returned embed
  category_title = category.replace('_', ' ').title()
  total_badges = len(all_badges)
  title = f"{ctx.author.display_name.encode('ascii', errors='ignore').decode().strip()}'s Badge Completion - {category_title}"
  collected = f"{len(user_badges)} TOTAL ON THE USS HOOD"
  filename_prefix = f"badge_set_completion_{ctx.author.id}_affiliations-page-"

  if color:
    db_set_user_badge_page_color_preference(ctx.author.id, "sets", color)
  completion_images = await generate_paginated_set_completion_images(ctx.author, all_rows, total_badges, title, collected, filename_prefix)

  embed = discord.Embed(
    title=f"Badge Set Completion - {category_title}",
    description=f"{ctx.author.mention}'s Current Set Completion Progress",
    color=discord.Color.blurple()
  )

  # If we're doing a public display, use the images directly
  # Otherwise private displays can use the paginator
  if not public:
    buttons = [
      pages.PaginatorButton("prev", label="   ⬅   ", style=discord.ButtonStyle.primary, disabled=bool(len(all_rows) <= 7), row=1),
      pages.PaginatorButton(
        "page_indicator", style=discord.ButtonStyle.gray, disabled=True, row=1
      ),
      pages.PaginatorButton("next", label="   ➡   ", style=discord.ButtonStyle.primary, disabled=bool(len(all_rows) <= 7), row=1),
    ]

    set_pages = [
      pages.Page(files=[image], embeds=[embed])
      for image in completion_images
    ]
    paginator = pages.Paginator(
        pages=set_pages,
        show_disabled=True,
        show_indicator=True,
        use_default_buttons=False,
        custom_buttons=buttons,
        loop_pages=True
    )
    await paginator.respond(ctx.interaction, ephemeral=True)
  else:
    # We can only attach up to 10 files per message, so if it's public send them in chunks
    file_chunks = [completion_images[i:i + 10] for i in range(0, len(completion_images), 10)]
    for chunk_index, chunk in enumerate(file_chunks):
      # Only post the embed on the last chunk
      if chunk_index + 1 == len(file_chunks):
        await ctx.followup.send(embed=embed, files=chunk, ephemeral=not public)
      else:
        await ctx.followup.send(files=chunk, ephemeral=not public)

def _append_featured_completion_badges(user_id, report, category):
  if category == "affiliation":
    badges = db_get_random_badges_from_user_by_affiliations(user_id)
  elif category == "franchise":
    badges = db_get_random_badges_from_user_by_franchises(user_id)
  elif category == "time_period":
    badges = db_get_random_badges_from_user_by_time_periods(user_id)
  elif category == "type":
    badges = db_get_random_badges_from_user_by_types(user_id)
  else:
    badges = {}

  for r in report:
    if r['name'] in badges:
      r['featured_badge'] = badges.get(r['name'])

  return report


#   _________
#  /   _____/ ________________  ______ ______   ___________
#  \_____  \_/ ___\_  __ \__  \ \____ \\____ \_/ __ \_  __ \
#  /        \  \___|  | \// __ \|  |_> >  |_> >  ___/|  | \/
# /_______  /\___  >__|  (____  /   __/|   __/ \___  >__|
#         \/     \/           \/|__|   |__|        \/
class ScrapButton(discord.ui.Button):
  def __init__(self, user_id, badge_to_add, badges_to_scrap):
    self.user_id = user_id
    self.badge_to_add = badge_to_add
    self.badges_to_scrap = badges_to_scrap
    super().__init__(
      label="     Scrap     ",
      style=discord.ButtonStyle.primary,
      row=2
    )

  async def callback(self, interaction: discord.Interaction):
    # Re-check conditions to ensure this action is still valid
    # Ensure user still owns the badges
    user_badges = db_get_user_badges(self.user_id)
    user_badge_filenames = [b['badge_filename'] for b in user_badges]
    owned_user_badges = [b for b in self.badges_to_scrap if b['badge_filename'] in user_badge_filenames]
    # Ensure they haven't performed another scrap within the time period
    time_check_fail = False
    last_scrap_time = db_get_scrap_last_timestamp(self.user_id)
    if last_scrap_time:
      time_difference = datetime.utcnow() - last_scrap_time
      time_check_fail = time_difference.days == 0

    if (len(owned_user_badges) != 3) or (time_check_fail):
      await interaction.response.edit_message(
        embed=discord.Embed(
          title="Error",
          description=f"There's been a problem with this scrap request.\n\nEither you no longer possess the badges outlined or another scrap has been performed in the intervening time.",
          color=discord.Color.red()
        ),
        view=None,
        attachments=[]
      )
    else:
      await interaction.response.edit_message(
        embed=discord.Embed(
          title="Scrapper initiated!",
          description="Your badges are being broken down into their constituent components.\nJust a moment please...",
          color=discord.Color.teal()
        ),
        view=None,
        attachments=[]
      )

      # Cancel any existing trades that may be out requesting or offering these badges from this user
      trades_to_cancel = db_get_trades_to_cancel_from_scrapped_badges(self.user_id, self.badges_to_scrap)
      await _cancel_invalid_scrapped_trades(trades_to_cancel)

      # Do the actual scrappage
      db_perform_badge_scrap(self.user_id, self.badge_to_add, self.badges_to_scrap)

      # Post message about successful scrap
      scrapper_gif = await generate_badge_scrapper_result_gif(self.user_id, self.badge_to_add)

      scrap_complete_messages = [
        "{} reaches into AGIMUS' warm scrap hole and pulls out a shiny new badge!",
        "{} uses the Scrap-o-matic! Three old badges become one shiny new badge. That's science, baby!",
        "{} has replicator rations to spare, so they've scrapped some old badges for a new one!",
        "{} performs some strange gestures in front of the replicator. They hold a new badge above their head!",
        "{} adds 3 old crusty badges to the scrapper, and yanks out a new shiny badge!",
        "{} is using the scrapper on the clock. Don't tell the captain!",
        "{} is donating three old badges to the void, and gets a brand new badge in return!",
        "{} suspiciously shoves three badges into the slot and hastily pulls a fresh badge out, hoping you didn't see anything.",
        "Scrap complete! {} has recycled three old badges into one new badge!",
        "{} has used the badge scrapper! Tonight is the night when 3 become 1 🎶"
      ]

      embed = discord.Embed(
        title="Scrap complete!",
        description=random.choice(scrap_complete_messages).format(interaction.user.mention),
        color=discord.Color.teal()
      )
      embed.add_field(
        name="Scrapped badges: ❌",
        value="\n".join(["~~"+b['badge_name']+"~~" for b in self.badges_to_scrap]),
        inline=False
      )
      embed.add_field(
        name="New badge: 🆕",
        value=f"🌟 **{self.badge_to_add['badge_name']}** [(badge details)]({self.badge_to_add['badge_url']})",
        inline=False
      )
      embed.set_image(url=f"attachment://scrap_{self.user_id}.gif")
      await interaction.channel.send(embed=embed, file=scrapper_gif)

class CancelScrapButton(discord.ui.Button):
  def __init__(self):
    super().__init__(
      label="     Cancel     ",
      style=discord.ButtonStyle.red,
      row=2
    )

  async def callback(self, interaction:discord.Interaction):
    await interaction.response.edit_message(
      embed=discord.Embed(
        title="Scrap cancelled!",
        description="You may initiate a new scrap with `/badges scrap` at any time.",
        color=discord.Color.teal()
      ),
      view=None,
      attachments=[]
    )

class ScrapCancelView(discord.ui.View):
  def __init__(self, user_id, badge_to_add, badges_to_scrap):
    super().__init__()
    self.add_item(CancelScrapButton())
    self.add_item(ScrapButton(user_id, badge_to_add, badges_to_scrap))


@badge_group.command(
  name="scrap",
  description="Turn in 3 badges for 1 new random badge. One scrap allowed every 24 hours."
)
@option(
  name="first_badge",
  description="First badge to scrap",
  required=True,
  autocomplete=scrapper_autocomplete
)
@option(
  name="second_badge",
  description="Second badge to scrap",
  required=True,
  autocomplete=scrapper_autocomplete
)
@option(
  name="third_badge",
  description="Third badge to scrap",
  required=True,
  autocomplete=scrapper_autocomplete
)
@commands.check(access_check)
async def scrap(ctx:discord.ApplicationContext, first_badge:str, second_badge:str, third_badge:str):
  """
  This function executes the scrap for the /badge scrap command
  :param ctx:
  :param first_badge: The name of the first badge to scrap.
  :param second_badge: The name of the second badge to scrap.
  :param third_badge: The name of the third badge to scrap.
  :return:
  """
  await ctx.defer(ephemeral=True)
  user_id = ctx.interaction.user.id

  selected_badges = [first_badge, second_badge, third_badge]
  user_badges = db_get_user_badges(user_id)
  user_badge_names = [b['badge_name'] for b in user_badges]

  selected_user_badges = [b for b in selected_badges if b in user_badge_names]

  if len(selected_user_badges) != 3:
    await ctx.followup.send(embed=discord.Embed(
      title="Invalid Selection",
      description=f"You must own all of the badges you've selected to scrap!",
      color=discord.Color.red()
    ), ephemeral=True)
    return

  if len(selected_user_badges) > len(set(selected_user_badges)):
    await ctx.followup.send(embed=discord.Embed(
      title="Invalid Selection",
      description=f"All badges selected must be unique!",
      color=discord.Color.red()
    ), ephemeral=True)
    return

  restricted_badges = [b for b in selected_user_badges if b in [b['badge_name'] for b in SPECIAL_BADGES]]
  if restricted_badges:
    await ctx.followup.send(embed=discord.Embed(
      title="Invalid Selection",
      description=f"You cannot scrap the following: {','.join(restricted_badges)}!",
      color=discord.Color.red()
    ), ephemeral=True)
    return

  # If all basics checks pass,
  # check that they're within the allowed time window
  last_scrap_time = db_get_scrap_last_timestamp(user_id)
  if last_scrap_time:
    time_difference = datetime.utcnow() - last_scrap_time
    if time_difference.days == 0:
      humanized_time_left = humanize.precisedelta(timedelta(hours=24) - time_difference)
      await ctx.followup.send(embed=discord.Embed(
        title="Scrapper recharging, please wait.",
        description=f"You may only perform one scrap every 24 hours.\n\nYou still have {humanized_time_left} left.",
        color=discord.Color.red()
      ), ephemeral=True)
      return

  # If time check okay, select a new random badge
  all_possible_badges = [b['badge_name'] for b in all_badge_info]
  special_badge_names = [b['badge_name'] for b in SPECIAL_BADGES]
  # Don't give them a badge they don't have or a special badge
  valid_choices = [b for b in all_possible_badges if b not in user_badge_names and b not in special_badge_names]
  if len(valid_choices) == 0:
    await ctx.respond(embed=discord.Embed(
      title="You already have *ALL BADGES!?!*",
      description=f"Amazing! You've collected every unique badge we have, so scrapping is unnecessary. Get it player.",
      color=discord.Color.random()
    ), ephemeral=True)
    return

  badge_choice = random.choice(valid_choices)

  badge_to_add = db_get_badge_info_by_name(badge_choice)
  badges_to_scrap = [db_get_badge_info_by_name(b) for b in selected_user_badges]

  # Send confirmation message with interaction view
  scrapper_confirm_gif = await generate_badge_scrapper_confirmation_gif(user_id, badges_to_scrap)

  embed = discord.Embed(
    title="Are you sure you want to scrap these badges?",
    description=str("** This cannot be undone.\n**") + str("\n".join(selected_user_badges)),
    color=discord.Color.teal()
  )
  embed.set_image(url=f"attachment://scrap_{user_id}-confirm.gif")

  view = ScrapCancelView(user_id, badge_to_add, badges_to_scrap)
  await ctx.followup.send(
    embed=embed,
    file=scrapper_confirm_gif,
    view=view,
    ephemeral=True
  )


async def _cancel_invalid_scrapped_trades(trades_to_cancel):
  # Iterate through to cancel
  for trade in trades_to_cancel:
    db_cancel_trade(trade)
    requestee = await bot.current_guild.fetch_member(trade['requestee_id'])
    requestor = await bot.current_guild.fetch_member(trade['requestor_id'])

    offered_badge_names, requested_badge_names = get_offered_and_requested_badge_names(trade)

    # Give notice to Requestee
    user = get_user(requestee.id)
    if user["receive_notifications"]:
      try:
        requestee_embed = discord.Embed(
          title="Trade Canceled",
          description=f"Just a heads up! Your pending trade initiated by {requestor.mention} was canceled because one or more of the badges involved were scrapped!",
          color=discord.Color.purple()
        )
        requestee_embed.add_field(
          name=f"Offered by {requestor.display_name}",
          value=offered_badge_names
        )
        requestee_embed.add_field(
          name=f"Requested from {requestee.display_name}",
          value=requested_badge_names
        )
        requestee_embed.set_footer(
          text="Note: You can use /settings to enable or disable these messages."
        )
        await requestee.send(embed=requestee_embed)
      except discord.Forbidden as e:
        logger.info(f"Unable to send trade cancelation message to {requestee.display_name}, they have their DMs closed.")
        pass

    # Give notice to Requestor
    user = get_user(requestor.id)
    if user["receive_notifications"]:
      try:
        requestor_embed = discord.Embed(
          title="Trade Canceled",
          description=f"Just a heads up! Your pending trade requested from {requestee.mention} was canceled because one or more of the badges involved were scrapped!",
          color=discord.Color.purple()
        )
        requestor_embed.add_field(
          name=f"Offered by {requestor.display_name}",
          value=offered_badge_names
        )
        requestor_embed.add_field(
          name=f"Requested from {requestee.display_name}",
          value=requested_badge_names
        )
        requestor_embed.set_footer(
          text="Note: You can use /settings to enable or disable these messages."
        )
        await requestor.send(embed=requestor_embed)
      except discord.Forbidden as e:
        logger.info(f"Unable to send trade cancelation message to {requestor.display_name}, they have their DMs closed.")
        pass

# .____                  __
# |    |    ____   ____ |  | ____ ________
# |    |   /  _ \ /  _ \|  |/ /  |  \____ \
# |    |__(  <_> |  <_> )    <|  |  /  |_> >
# |_______ \____/ \____/|__|_ \____/|   __/
#         \/                 \/     |__|
@badge_group.command(
  name="lookup",
  description="Look up information about a specific badge"
)
@option(
  name="name",
  description="Which badge do you want to look up?",
  required=True,
  autocomplete=all_badges_autocomplete
)
async def badge_lookup(ctx:discord.ApplicationContext, name:str):
  """
  This function executes the lookup for the /badge lookup command
  :param ctx:
  :param name: The name of the badge to be looked up.
  :return:
  """
  try:
    logger.info(f"{Fore.CYAN}Firing /badge lookup command for '{name}'!{Fore.RESET}")
    badge = db_get_badge_info_by_name(name)
    if (badge):
      affiliations = [
        a['affiliation_name']
        for a in db_get_badge_affiliations_by_badge_name(name)
      ]
      types = [
        t['type_name']
        for t in db_get_badge_types_by_badge_name(name)
      ]

      description = f"Quadrant: **{badge['quadrant']}**\n"
      description += f"Time Period: **{badge['time_period']}**\n"
      if affiliations:
        description += f"Affiliations: **{','.join(affiliations)}**\n"
      if types:
        description += f"Types: **{','.join(types)}**\n"
      description += f"Franchise: **{badge['franchise']}**\n"
      description += f"Reference: **{badge['reference']}**\n\n"
      description += f"{badge['badge_url']}"

      embed = discord.Embed(
        title=f"{badge['badge_name']}",
        description=description,
        color=discord.Color.random() # jp00p made me do it
      )
      discord_image = discord.File(fp=f"./images/badges/{badge['badge_filename']}", filename=badge['badge_filename'].replace(',','_'))
      embed.set_image(url=f"attachment://{badge['badge_filename'].replace(',','_')}")
      await ctx.send_response(embed=embed, file=discord_image, ephemeral=True)

    else:
      await ctx.respond("Could not find this badge.\n")
  except Exception as e:
    logger.info(f">>> ERROR: {e}")


#   _________ __          __  .__          __  .__
#  /   _____//  |______ _/  |_|__| _______/  |_|__| ____   ______
#  \_____  \\   __\__  \\   __\  |/  ___/\   __\  |/ ___\ /  ___/
#  /        \|  |  / __ \|  | |  |\___ \  |  | |  \  \___ \___ \
# /_______  /|__| (____  /__| |__/____  > |__| |__|\___  >____  >
#         \/           \/             \/               \/     \/
@badge_group.command(
  name="statistics",
  description="See the server-wide badge statistics"
)
async def badge_statistics(ctx:discord.ApplicationContext):
  """
  slash command to get common badge stats
  """
  emoji_numbers = ["0️⃣", "1️⃣", "2️⃣", "3️⃣", "4️⃣", "5️⃣", "6️⃣", "7️⃣", "8️⃣", "9️⃣"]
  results = {}
  results = run_badge_stats_queries()
  total_badges = "".join(emoji_numbers[int(n)] for n in list(str(results['total_badges'][0]['count'])))
  badges_today = "".join(emoji_numbers[int(n)] for n in list(str(results['badges_today'][0]['count'])))
  top_collectors = [res for res in results["top_collectors"]]
  top_three = [res for res in results["most_collected"]]
  embed = discord.Embed(color=discord.Color.random(), description="", title="")
  embed.add_field(name=f"{get_emoji('combadge')} Total badges collected\non the USS Hood", value=f"{total_badges}\n⠀", inline=True)
  embed.add_field(name="⠀", value="⠀", inline=True)
  embed.add_field(name=f"{get_emoji('combadge')} Badges collected in\nthe last 24 hours", value=f"{badges_today}\n⠀", inline=True)
  embed.add_field(name=f"{get_emoji('combadge')} Top 5 most collected", value=str("\n".join(f"{t['badge_filename'].replace('_', ' ').replace('.png', '')} ({t['count']})" for t in top_three)), inline=True)
  embed.add_field(name="⠀", value="⠀", inline=True)
  embed.add_field(name=f"{get_emoji('combadge')} Top 5 badge collectors", value=str("\n".join(f"{t['name']} ({t['count']})" for t in top_collectors)), inline=True)
  await ctx.respond(embed=embed, ephemeral=False)


#   ________.__  _____  __
#  /  _____/|__|/ ____\/  |_
# /   \  ___|  \   __\\   __\
# \    \_\  \  ||  |   |  |
#  \______  /__||__|   |__|
#         \/
@bot.slash_command(
  name="gift_badge",
  description="Give a user a random badge (admin only)"
)
@commands.has_permissions(administrator=True)
@option(
  "user",
  discord.User,
  description="Which user to gift the badge to",
  required=True
)
async def gift_badge(ctx:discord.ApplicationContext, user:discord.User):
  await ctx.defer(ephemeral=True)
  """
  give a random badge to a user
  """
  notification_channel_id = get_channel_id(config["handlers"]["xp"]["notification_channel"])
  logger.info(f"{ctx.author.display_name} is attempting to {Style.BRIGHT}gift a random badge{Style.RESET_ALL} to {user.display_name}")

  badge = give_user_badge(user.id)
  if badge is None:
    await ctx.respond(embed=discord.Embed(
      title="This user already has *ALL BADGES!?!*",
      description=f"Amazing! This user already has every badge we've got! Gifting unnecessary/impossible!",
      color=discord.Color.random()
    ), ephemeral=True)
    return

  channel = bot.get_channel(notification_channel_id)
  embed_title = "You got rewarded a badge!"
  thumbnail_image = random.choice(config["handlers"]["xp"]["celebration_images"])
  embed_description = f"{user.mention} has been gifted a badge by {ctx.author.mention}!"
  message = f"{user.mention} - Nice work, you got a free badge!"
  await send_badge_reward_message(message, embed_description, embed_title, channel, thumbnail_image, badge, user)
  await ctx.respond("Your gift has been sent!", ephemeral=True)

@gift_badge.error
async def gift_badge_error(ctx, error):
  if isinstance(error, commands.MissingPermissions):
    await ctx.respond("Sorry, you do not have permission to do that!", ephemeral=True)
  else:
    await ctx.respond("Sensoars indicate some kind of ...*error* has occured!", ephemeral=True)


#   ________.__  _____  __      _________                    .__  _____.__
#  /  _____/|__|/ ____\/  |_   /   _____/_____   ____   ____ |__|/ ____\__| ____
# /   \  ___|  \   __\\   __\  \_____  \\____ \_/ __ \_/ ___\|  \   __\|  |/ ___\
# \    \_\  \  ||  |   |  |    /        \  |_> >  ___/\  \___|  ||  |  |  \  \___
#  \______  /__||__|   |__|   /_______  /   __/ \___  >\___  >__||__|  |__|\___  >
#         \/                          \/|__|        \/     \/                  \/
@bot.slash_command(
  name="gift_specific_badge",
  description="Give a user a specific badge (admin only)"
)
@commands.has_permissions(administrator=True)
@option(
  "user",
  discord.User,
  description="Which user to gift the badge to",
  required=True
)
@option(
  name="specific_badge",
  description="The name of the Badge to Gift",
  required=True,
  autocomplete=all_badges_autocomplete
)
async def gift_specific_badge(ctx:discord.ApplicationContext, user:discord.User, specific_badge:str):
  """
  give a random badge to a user
  """
  notification_channel_id = get_channel_id(config["handlers"]["xp"]["notification_channel"])
  logger.info(f"{ctx.author.display_name} is attempting to {Style.BRIGHT}gift {specific_badge}{Style.RESET_ALL} to {user.display_name}")

  badge_info = db_get_badge_info_by_name(specific_badge)
  if badge_info == None:
    await ctx.respond(f"Can't send {specific_badge}, it doesn't look like that badge exists!", ephemeral=True)
    return
  else:
    user_badges = db_get_user_badges(user.id)
    badge_filename = badge_info['badge_filename']
    if specific_badge not in [b['badge_name'] for b in user_badges]:
      give_user_specific_badge(user.id, badge_filename)

  channel = bot.get_channel(notification_channel_id)
  embed_title = "You got rewarded a badge!"
  thumbnail_image = random.choice(config["handlers"]["xp"]["celebration_images"])
  embed_description = f"{user.mention} has been gifted a badge by {ctx.author.mention}!"
  message = f"{user.mention} - Nice work, you got a free badge!"
  await send_badge_reward_message(message, embed_description, embed_title, channel, thumbnail_image, badge_filename, user)
  await ctx.respond("Your gift has been sent!", ephemeral=True)


@gift_specific_badge.error
async def gift_specific_badge_error(ctx, error):
  if isinstance(error, commands.MissingPermissions):
    await ctx.respond("Sorry, you do not have permission to do that!", ephemeral=True)
  else:
    await ctx.respond("Sensoars indicate some kind of ...*error* has occured!", ephemeral=True)


async def send_badge_reward_message(message:str, embed_description:str, embed_title:str, channel, thumbnail_image:str, badge_filename:str, user:discord.User):
  badge_info = db_get_badge_info_by_filename(badge_filename)

  badge_name = badge_info['badge_name']
  badge_url = badge_info['badge_url']
  star_str = "🌟 ⠀"*8

  embed_description += f"\n\n**{badge_name}**\n{badge_url}"
  embed_description += f"\n{star_str}\n"

  embed=discord.Embed(title=embed_title, description=embed_description, color=discord.Color.random())
  embed.set_thumbnail(url=thumbnail_image)
  embed.set_footer(text="See all your badges by typing '/badges showcase' - disable this by typing '/settings'")

  embed_filename = str(user.id) + str(abs(hash(badge_name))) + ".png"
  discord_image = discord.File(fp=f"./images/badges/{badge_filename}", filename=embed_filename)
  embed.set_image(url=f"attachment://{embed_filename}")

  await channel.send(content=message, file=discord_image, embed=embed)


# ________                      .__
# \_____  \  __ __   ___________|__| ____   ______
#  /  / \  \|  |  \_/ __ \_  __ \  |/ __ \ /  ___/
# /   \_/.  \  |  /\  ___/|  | \/  \  ___/ \___ \
# \_____\ \_/____/  \___  >__|  |__|\___  >____  >
#        \__>           \/              \/     \/

# Affiliations
def db_get_all_affiliations():
  db = getDB()
  query = db.cursor(dictionary=True)
  sql = "SELECT distinct(affiliation_name) FROM badge_affiliation;"
  query.execute(sql)
  rows = query.fetchall()
  query.close()
  db.close()

  affiliations = [r['affiliation_name'] for r in rows if r['affiliation_name'] is not None]
  affiliations.sort()

  return affiliations

def db_get_all_affiliation_badges(affiliation):
  db = getDB()
  query = db.cursor(dictionary=True)
  sql = '''
    SELECT b_i.badge_name, b_i.badge_filename FROM badge_info b_i
      JOIN badge_affiliation AS b_a
        ON b_i.badge_filename = b_a.badge_filename
      WHERE b_a.affiliation_name = %s
      ORDER BY b_i.badge_name ASC;
  '''
  vals = (affiliation,)
  query.execute(sql, vals)
  rows = query.fetchall()
  query.close()
  db.close()

  return rows

def db_get_badge_affiliations_by_badge_name(name):
  """
  Given the name of a badge, retrieves the affiliation(s) associated with it
  :param name: the name of the badge.
  :return: list of row dicts
  """
  db = getDB()
  query = db.cursor(dictionary=True)
  sql = '''
    SELECT affiliation_name FROM badge_affiliation b_a
    JOIN badge_info as b_i
      ON b_i.badge_filename = b_a.badge_filename
    WHERE badge_name = %s;
  '''
  vals = (name,)
  query.execute(sql, vals)
  rows = query.fetchall()
  query.close()
  db.close()

  return rows

def db_get_badges_user_has_from_affiliation(user_id, affiliation):
  db = getDB()
  query = db.cursor(dictionary=True)
  sql = '''
    SELECT b_i.badge_name, b_i.badge_filename FROM badges b
      JOIN badge_info AS b_i
        ON b.badge_filename = b_i.badge_filename
      JOIN badge_affiliation AS b_a
        ON b_i.badge_filename = b_a.badge_filename
      WHERE b.user_discord_id = %s
        AND b_a.affiliation_name = %s
      ORDER BY b_i.badge_name ASC;
  '''
  vals = (user_id, affiliation)
  query.execute(sql, vals)
  rows = query.fetchall()
  query.close()
  db.close()

  return rows

def db_get_random_badges_from_user_by_affiliations(user_id: int):
  db = getDB()
  query = db.cursor(dictionary=True)
  sql = '''
    SELECT b_i.badge_filename, b_a.affiliation_name
    FROM badges b
    INNER JOIN badge_info AS b_i
        ON b.badge_filename = b_i.badge_filename
    INNER JOIN badge_affiliation AS b_a
        ON b_i.badge_filename = b_a.badge_filename
    WHERE b.user_discord_id = %s
    ORDER BY RAND()
  '''
  query.execute(sql, (user_id,))
  rows = query.fetchall()
  query.close()
  db.close()

  return {r['affiliation_name']: r['badge_filename'] for r in rows}

# Franchises
def db_get_all_franchises():
  db = getDB()
  query = db.cursor(dictionary=True)
  sql = "SELECT distinct(franchise) FROM badge_info"
  query.execute(sql)
  rows = query.fetchall()
  query.close()
  db.close()

  franchises = [r['franchise'] for r in rows if r['franchise'] is not None]
  franchises.sort()

  return franchises

def db_get_all_franchise_badges(franchise):
  db = getDB()
  query = db.cursor(dictionary=True)
  sql = '''
    SELECT badge_name, badge_filename FROM badge_info
      WHERE franchise = %s
      ORDER BY badge_name ASC;
  '''
  vals = (franchise,)
  query.execute(sql, vals)
  rows = query.fetchall()
  query.close()
  db.close()

  return rows

def db_get_badges_user_has_from_franchise(user_id, franchise):
  db = getDB()
  query = db.cursor(dictionary=True)
  sql = '''
    SELECT b_i.badge_name, b_i.badge_filename FROM badges b
      JOIN badge_info AS b_i
        ON b.badge_filename = b_i.badge_filename
      WHERE b.user_discord_id = %s
        AND b_i.franchise = %s
      ORDER BY b_i.badge_name ASC;
  '''
  vals = (user_id, franchise)
  query.execute(sql, vals)
  rows = query.fetchall()
  query.close()
  db.close()

  return rows

def db_get_random_badges_from_user_by_franchises(user_id: int):
  db = getDB()
  query = db.cursor(dictionary=True)
  sql = '''
    SELECT b_i.badge_filename, b_i.franchise
    FROM badges b
    INNER JOIN badge_info AS b_i
        ON b.badge_filename = b_i.badge_filename
    WHERE b.user_discord_id = %s
    ORDER BY RAND()
  '''
  query.execute(sql, (user_id,))
  rows = query.fetchall()
  query.close()
  db.close()

  return {r['franchise']: r['badge_filename'] for r in rows}


# Time Periods
def db_get_all_time_periods():
  db = getDB()
  query = db.cursor(dictionary=True)
  sql = "SELECT distinct(time_period) FROM badge_info"
  query.execute(sql)
  rows = query.fetchall()
  query.close()
  db.close()

  time_periods = [r['time_period'] for r in rows if r['time_period'] is not None]
  time_periods.sort(key=_time_period_sort)

  return time_periods

def _time_period_sort(time_period):
  """
  We may be dealing with time periods before 1000,
  so tack on a 0 prefix for these for proper sorting
  """
  if len(time_period) == 4:
    return f"0{time_period}"
  else:
    return time_period

def db_get_all_time_period_badges(time_period):
  db = getDB()
  query = db.cursor(dictionary=True)
  sql = '''
    SELECT badge_name, badge_filename FROM badge_info b_i
      WHERE time_period = %s
      ORDER BY badge_name ASC
  '''
  vals = (time_period,)
  query.execute(sql, vals)
  rows = query.fetchall()
  query.close()
  db.close()

  return rows

def db_get_badges_user_has_from_time_period(user_id, time_period):
  db = getDB()
  query = db.cursor(dictionary=True)
  sql = '''
    SELECT b_i.badge_name, b_i.badge_filename FROM badges b
      JOIN badge_info AS b_i
        ON b.badge_filename = b_i.badge_filename
      WHERE b.user_discord_id = %s
        AND b_i.time_period = %s
      ORDER BY b_i.badge_name ASC
  '''
  vals = (user_id, time_period)
  query.execute(sql, vals)
  rows = query.fetchall()
  query.close()
  db.close()

  return rows


def db_get_random_badges_from_user_by_time_periods(user_id: int):
  db = getDB()
  query = db.cursor(dictionary=True)
  sql = '''
    SELECT b_i.badge_filename, b_i.time_period
    FROM badges b
    INNER JOIN badge_info AS b_i
        ON b.badge_filename = b_i.badge_filename
    WHERE b.user_discord_id = %s
    ORDER BY RAND()
  '''
  query.execute(sql, (user_id,))
  rows = query.fetchall()
  query.close()
  db.close()

  return {r['time_period']: r['badge_filename'] for r in rows}


# Types
def db_get_all_types():
  db = getDB()
  query = db.cursor(dictionary=True)
  sql = "SELECT distinct(type_name) FROM badge_type"
  query.execute(sql)
  rows = query.fetchall()
  query.close()
  db.close()

  types = [r['type_name'] for r in rows if r['type_name'] is not None]
  types.sort()

  return types

def db_get_all_type_badges(type):
  db = getDB()
  query = db.cursor(dictionary=True)
  sql = '''
    SELECT b_i.badge_name, b_i.badge_filename FROM badge_info b_i
      JOIN badge_type AS b_t
        ON b_i.badge_filename = b_t.badge_filename
      WHERE b_t.type_name = %s
      ORDER BY b_i.badge_name ASC
  '''
  vals = (type,)
  query.execute(sql, vals)
  rows = query.fetchall()
  query.close()
  db.close()

  return rows

def db_get_badge_types_by_badge_name(name):
  """
  Given the name of a badge, retrieves the types(s) associated with it
  :param name: the name of the badge.
  :return: list of row dicts
  """
  db = getDB()
  query = db.cursor(dictionary=True)
  sql = '''
    SELECT type_name FROM badge_type b_t
    JOIN badge_info as b_i
      ON b_i.badge_filename = b_t.badge_filename
    WHERE badge_name = %s;
  '''
  vals = (name,)
  query.execute(sql, vals)
  rows = query.fetchall()
  query.close()
  db.close()

  return rows


def db_get_badges_user_has_from_type(user_id, type):
  db = getDB()
  query = db.cursor(dictionary=True)
  sql = '''
    SELECT b_i.badge_name, b_i.badge_filename FROM badges b
      JOIN badge_info AS b_i
        ON b.badge_filename = b_i.badge_filename
      JOIN badge_type AS b_t
        ON b_i.badge_filename = b_t.badge_filename
      WHERE b.user_discord_id = %s
        AND b_t.type_name = %s
      ORDER BY b_i.badge_name ASC
  '''
  vals = (user_id, type)
  query.execute(sql, vals)
  rows = query.fetchall()
  query.close()
  db.close()

  return rows

def db_get_random_badges_from_user_by_types(user_id: int):
  db = getDB()
  query = db.cursor(dictionary=True)
  sql = '''
    SELECT b_i.badge_filename, b_t.type_name
    FROM badges b
    INNER JOIN badge_info AS b_i
        ON b.badge_filename = b_i.badge_filename
    INNER JOIN badge_type AS b_t
        ON b_i.badge_filename = b_t.badge_filename
    WHERE b.user_discord_id = %s
    ORDER BY RAND()
  '''
  query.execute(sql, (user_id,))
  rows = query.fetchall()
  query.close()
  db.close()

  return {r['type_name']: r['badge_filename'] for r in rows}


def give_user_badge(user_discord_id:int):
  """ pick a badge, update badges DB, return badge name """
  # list files in images/badges directory
  badges = os.listdir("./images/badges/")
  # get the users current badges
  user_badges = [b['badge_filename'] for b in db_get_user_badges(user_discord_id)]
<<<<<<< HEAD
  badge_choice = random.choice(badges)
  # don't give them a badge they already have
  while badge_choice in user_badges:
    badge_choice = random.choice(badges)
  give_user_specific_badge(user_discord_id, badge_choice)
=======
  special_badge_filenames = [b['badge_filename'] for b in SPECIAL_BADGES]
  valid_choices = [b for b in badges if b not in user_badges and b not in special_badge_filenames]
  if len(valid_choices) == 0:
    return None

  badge_choice = random.choice(valid_choices)
  db = getDB()
  query = db.cursor()
  sql = "INSERT INTO badges (user_discord_id, badge_filename) VALUES (%s, %s)"
  vals = (user_discord_id, badge_choice)
  query.execute(sql, vals)
  db.commit()
  query.close()
  db.close()
>>>>>>> 9d1c2c06
  return badge_choice

def give_user_specific_badge(user_discord_id:int, badge_choice:str):
  db = getDB()
  query = db.cursor()
  sql = "INSERT INTO badges (user_discord_id, badge_filename) VALUES (%s, %s)"
  vals = (user_discord_id, badge_choice)
  query.execute(sql, vals)
  db.commit()
  query.close()
  db.close()
  return badge_choice

def run_badge_stats_queries():
  queries = {
    "total_badges" : "SELECT COUNT(id) as count FROM badges;",
    "badges_today" : "SELECT COUNT(id) as count FROM badges WHERE time_created > NOW() - INTERVAL 1 DAY;",
    "top_collectors" : "SELECT name, COUNT(badges.id) as count FROM users JOIN badges ON users.discord_id = badges.user_discord_id GROUP BY discord_id ORDER BY COUNT(badges.id) DESC LIMIT 5;"
  }
  db = getDB()
  results = {}

  # Run most collected while filtering out special badges
  query = db.cursor(dictionary=True)
  special_badge_filenames = [b['badge_filename'] for b in SPECIAL_BADGES]
  format_strings = ','.join(['%s'] * len(special_badge_filenames))
  sql = "SELECT badge_filename, COUNT(id) as count FROM badges WHERE badge_filename NOT IN (%s) GROUP BY badge_filename ORDER BY count DESC LIMIT 5;"
  query.execute(sql % format_strings, tuple(special_badge_filenames))
  results["most_collected"] = query.fetchall()

  # Run remaining queries
  for name,sql in queries.items():
    query = db.cursor(dictionary=True)
    query.execute(sql)
    results[name] = query.fetchall()
    query.close()
  db.close()
  return results


def db_get_trades_to_cancel_from_scrapped_badges(user_id, badges_to_scrap):
  badge_filenames = [b['badge_filename'] for b in badges_to_scrap]
  db = getDB()
  query = db.cursor(dictionary=True)
  # All credit for this query to Danma! Praise be!!!
  sql = '''
    SELECT t.*
    FROM trades as t
    LEFT JOIN trade_offered `to` ON t.id = to.trade_id
    LEFT JOIN trade_requested `tr` ON t.id = tr.trade_id
    WHERE t.status IN ('pending','active')
    AND (
      (t.requestor_id = %s AND to.badge_filename IN (%s, %s, %s))
      OR
      (t.requestee_id = %s AND tr.badge_filename IN (%s, %s, %s))
    )
  '''
  vals = (
    user_id, badge_filenames[0], badge_filenames[1], badge_filenames[2],
    user_id, badge_filenames[0], badge_filenames[1], badge_filenames[2]
  )
  query.execute(sql, vals)
  trades = query.fetchall()
  db.commit()
  query.close()
  db.close()
  return trades<|MERGE_RESOLUTION|>--- conflicted
+++ resolved
@@ -11,7 +11,7 @@
 
 
 with open(config["handlers"]["xp"]["badge_data"]) as f:
-  badge_data = json.loads(f.read())
+badge_data = json.loads(f.read())
 
 #    _____          __                                     .__          __
 #   /  _  \  __ ___/  |_  ____   ____  ____   _____ ______ |  |   _____/  |_  ____
@@ -432,11 +432,11 @@
         await ctx.followup.send(files=chunk, ephemeral=not public)
 
 def _append_featured_completion_badges(user_id, report, category):
-  if category == "affiliation":
+    if category == "affiliation":
     badges = db_get_random_badges_from_user_by_affiliations(user_id)
-  elif category == "franchise":
+    elif category == "franchise":
     badges = db_get_random_badges_from_user_by_franchises(user_id)
-  elif category == "time_period":
+    elif category == "time_period":
     badges = db_get_random_badges_from_user_by_time_periods(user_id)
   elif category == "type":
     badges = db_get_random_badges_from_user_by_types(user_id)
@@ -1320,13 +1320,6 @@
   badges = os.listdir("./images/badges/")
   # get the users current badges
   user_badges = [b['badge_filename'] for b in db_get_user_badges(user_discord_id)]
-<<<<<<< HEAD
-  badge_choice = random.choice(badges)
-  # don't give them a badge they already have
-  while badge_choice in user_badges:
-    badge_choice = random.choice(badges)
-  give_user_specific_badge(user_discord_id, badge_choice)
-=======
   special_badge_filenames = [b['badge_filename'] for b in SPECIAL_BADGES]
   valid_choices = [b for b in badges if b not in user_badges and b not in special_badge_filenames]
   if len(valid_choices) == 0:
@@ -1341,7 +1334,6 @@
   db.commit()
   query.close()
   db.close()
->>>>>>> 9d1c2c06
   return badge_choice
 
 def give_user_specific_badge(user_discord_id:int, badge_choice:str):
