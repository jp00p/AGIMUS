from common import *
import platform
from datetime import date as dtdate
from utils.check_channel_access import access_check
from prettytable import PrettyTable, MARKDOWN, PLAIN_COLUMNS, ORGMODE
from prettytable.colortable import ColorTable, Themes

@bot.slash_command(
  name="reports",
  description="Show various AGIMUS reports"
)
@option(
  name="report",
  description="Choose a report",
  required=True,
  choices=[
    discord.OptionChoice(
      name="XP overall",
      value="xp"
    ),
    discord.OptionChoice(
      name="Total scores",
      value="scores"
    ),
    discord.OptionChoice(
      name="XP gains in the last hour",
      value="gains"
    ),
    discord.OptionChoice(
      name="Level 1 Diagnostic",
      value="diagnostic"
    )
  ]
)
@option(
  name="report_style",
  description="Fancy report or markdown report?",
  required=True,
  choices=[
    discord.OptionChoice(
      name="Fancy",
      value="fancy"
    ),
    discord.OptionChoice(
      name="Markdown",
      value="markdown"
    )
  ]
)

@commands.check(access_check)
# reports() - entrypoint for /reports command
# will help us build fancy looking reports for administration and fun
async def reports(ctx:discord.ApplicationContext, report:str, report_style:str):
  await ctx.defer()
  if report == "xp":
    response = generate_xp_report_card(report_style)
  elif report == "scores":
    response = generate_scores_report_card(report_style)
  elif report == "gains":
    response = generate_gainers_report_card(report_style)
  elif report == "diagnostic":
    response = generate_diagnostic_card(report_style)
  if response:
    if report_style == "fancy":
      await ctx.followup.send(file=response, ephemeral=False)
    if report_style == "markdown":
      await ctx.followup.send(response)
  else:
    await ctx.followup.send("There was an issue generating your report, sorry!")


# get_xp_report() - returns a dictionary of overall top xp users
def get_xp_report():
  db = getDB()
  query = db.cursor(dictionary=True)
  sql = "SELECT name,xp FROM users ORDER BY xp DESC LIMIT 10"
  query.execute(sql)
  results = query.fetchall()
  db.commit()
  query.close()
  db.close()
  return results

# get_scores_report() - returns a dictionary of users sorted by top scores
def get_scores_report():
  db = getDB()
  query = db.cursor(dictionary=True)
  sql = "SELECT name,score FROM users ORDER BY score DESC LIMIT 10"
  query.execute(sql)
  results = query.fetchall()
  db.commit()
  query.close()
  db.close()
  return results

# get_gainers_report() - returns a dictionary of users who gained the most xp in the last hour
def get_gainers_report():
  db = getDB()
  query = db.cursor(dictionary=True)
  sql = "SELECT xp_history.user_discord_id, SUM(xp_history.amount) as amt, users.name FROM xp_history LEFT JOIN users ON xp_history.user_discord_id = users.discord_id WHERE xp_history.time_created > now() - interval 1 hour GROUP BY users.name, xp_history.user_discord_id ORDER BY amt DESC LIMIT 10;"
  query.execute(sql)
  results = query.fetchall()
  db.commit()
  query.close()
  db.close()
  return results
    

# process the xp data and generate an image
def generate_xp_report_card(type:str):
  xp_data = get_xp_report()
  title = "AGIMUS REPORT"
  description = "Total XP Overall"
  rows = []
  rank = 1
  table = PrettyTable()
  table.field_names = ["Rank", "XP", "Name"]
  for row in xp_data:
    truncated_name = row["name"][:31]
    #rows.append("#{:>02d}{spacer:^8}{:>08d}{spacer:^8}{}".format(rank, row["xp"], truncated_name, spacer="•"))
    table.add_row([rank, row["xp"], truncated_name])
    rank += 1
  return generate_report_card(title, description, table, type)


# process the gainers data and generate an image
def generate_gainers_report_card(type:str):
  gainers_data = get_gainers_report()
  title = "AGIMUS REPORT"
  description = "Top XP gains in the last hour"
  rows = []
  rank = 1
  table = PrettyTable()
  if len(gainers_data) < 1:
    rows = ["No data found for the last hour"]
  else:
    table.field_names = ["Rank", "XP Gained", "Name"]
    for row in gainers_data:
      truncated_name = row["name"][:31]
      table.add_row([rank, row["amt"], truncated_name])
      #rows.append("#{:>02d}{spacer:^2}{:>03d}{spacer:^2}{}".format(rank, int(row["amt"]), truncated_name, spacer="•"))
      rank += 1
  return generate_report_card(title, description, table, type)

def get_num_users():
  db = getDB()
  query = db.cursor(dictionary=True)
  sql = "select count(id) as `num_users` from users;"
  query.execute(sql)
  results = query.fetchall()
  db.commit()
  query.close()
  db.close()
  return results

def generate_diagnostic_card():
  storage = []
  version_raw = []
  num_users_raw = get_num_users()
  for row in num_users_raw:
    num_users = row["num_users"]
  rows = []
  
  with os.popen("make --no-print-directory version") as line:
    version_raw = line.readlines()
  for row in version_raw:
    rows.append("AGIMUS " + row.replace("\n", "").replace("\t"," ").strip() + " • " + str(num_users) + " users • " + datetime.now().isoformat())

  rows.append("HOST: " + platform.node())
  rows.append("DATABASE: " + DB_HOST)
  with os.popen("df -h") as line:
    storage = line.readlines()
  for row in storage:
    row = row.replace("Mounted on", "Mounted_on").strip().split()
    cleaned_up_string = f"{row[0]:<16s}{row[1]:<6s}{row[2]:<6s}{row[3]:<6s}{row[4]:<6s}{row[5]:<s}".replace("Mounted_on", "Mounted on").strip()
    rows.append(cleaned_up_string)
  title = "LEVEL 1 DIAGNOSTIC"
  description = "AGIMUS System Information"
  return generate_report_card(title, description, rows)

# process the scores data and generate an image
def generate_scores_report_card(type:str):
  score_data = get_scores_report()
  title = "AGIMUS REPORT"
  description = "Top scores"
  rows = []
  rank = 1
  table = PrettyTable()
  logger_table = ColorTable(theme=Themes.OCEAN)
  logger_table.align = "l"
  table.field_names = ["Rank", "Score", "Name"]
  for row in score_data:
    truncated_name = row["name"][:31]
    #rows.append("#{:>02d}{spacer:^2}{:>08d}{spacer:^2}{}".format(rank, row["score"], truncated_name, spacer="•"))
    table.add_row([rank, row["score"], truncated_name])
    logger_table.add_row([rank, row["score"], truncated_name])
    rank += 1
  logger_table.field_names = table.field_names
  logger.info(f"\n{logger_table.get_string()}\n")
  return generate_report_card(title, description, table, type)


# generate_report_card(title:str, description:str, rows:list) - generate a generic report - returns a discord.File ready for embedding
# title[required]: the report title
# description[required]: the report description
# rows[required]: a list of rows for the report (max 10 items)
<<<<<<< HEAD
def generate_report_card(title:str, description:str, table:PrettyTable, type:str):
  table.align = "l"
  table.set_style(ORGMODE)
  table_text = table.get_string()

  if type == "markdown":
    md_message  = f"{get_emoji('AGIMUS')} **{title}** {get_emoji('AGIMUS')}\n"
    md_message += f"- {description}\n"
    md_message += f"```"
    md_message += table_text
    md_message += f"```"
    return md_message
  else:
    normal_font = ImageFont.truetype("images/FiraCode-SemiBold.ttf", 24)
    title_font = ImageFont.truetype("images/context.ttf", 63)
    deco_font = ImageFont.truetype("images/context.ttf", 22)
    table_rows = table_text.split("\n")

    image_padding = 15
    image_min_width = 712
    image_min_height = 400
    row_text_height = (len(table_rows) * 18)
    row_text_width = len(max(table_rows, key=len).rstrip()) * 20 + 35
    if row_text_width > image_min_width:
      image_min_width = row_text_width
    image_base_width = image_min_width + (image_padding*2) 
    image_base_height = image_min_height + (image_padding*2) + row_text_height
    base_image = Image.new("RGBA", (image_base_width, image_base_height), (0, 0, 0))

    template_part_top_left = Image.open("./images/templates/report_template_top_left.png")
    base_image.paste(template_part_top_left, (image_padding, image_padding), template_part_top_left)

    template_part_top_right = Image.open("./images/templates/report_template_top_right.png")
    tr_w, tr_h = template_part_top_right.size
    base_image.paste(template_part_top_right, (image_base_width-tr_w-image_padding, 120), template_part_top_right)

    template_part_bottom_left = Image.open("./images/templates/report_template_bottom_left.png")
    bl_w, bl_h = template_part_bottom_left.size
    base_image.paste(template_part_bottom_left, (image_padding, image_base_height-bl_h-image_padding), template_part_bottom_left)
    
    draw = ImageDraw.Draw(base_image) # prepare thy pencil!
    base_w, base_h = base_image.size

    # generate a bunch of fancy random numbers for the top, why not!
    deco_rows = 4 # 4 rows of number
    bit_stream = {} # this will hold the actual strings at the end
    for i in range(deco_rows):
      # number grouping based on a random LCARS image i saw
      random_bits = {} # this holds the ints for formatting
      bit_stream[i] = {}
      for x in range(1,6):
        random_bits[x] = random.randint(0, 999) # random int
        bit_stream[i][x] = "{:03}".format(random_bits[x]) # format the string
      for x in [0, 6, 8]:    
        random_bits[x] = random.randint(0, 99)
        bit_stream[i][x] = f"{random_bits[x]:02}" 
      for x in [7, 11]:
        random_bits[x] = random.randint(0, 999) 
        bit_stream[i][x] = f"{random_bits[x]:03}"
      random_bits[9] = "•"
      random_bits[10] = random.randint(0, 9999)
      bit_stream[i][9] = f"{random_bits[9]}"
      bit_stream[i][10] = f"{random_bits[10]:04}"

    stream_x = 135 # start here
    stream_y = image_padding
    stream_line_height = 24 # jump this much each line
    stream_colors = ["#882211", "#BB6622", "#BB4411"] # each line could be one of these colors

    # actually draw the random stream of data
    for counter, stream in bit_stream.items():
      stream_line_y = stream_y + (stream_line_height * counter)
      stream_text = " ".join(stream.values())
      draw.text( (stream_x, stream_line_y), stream_text, fill=random.choice(stream_colors), font=deco_font )
      counter += 1

    # done making the silly numbers at the top

    # draw title and report description at the top right
    draw.text( (base_w-image_padding, image_padding), title, fill="#ff0000", font=title_font, anchor="rt", align="right")
    draw.text( (base_w-image_padding, 73), description, fill="white", font=normal_font, anchor="rt", align="right")

    # now draw the actual data in the rows
    text_x = 135 # start here
    text_y = 188
    line_height = 44 # jump this much each line
    #counter = 0
    #for row in rows[:10]:
    #  line_y = text_y + (line_height * counter) # calculate our y position for this line
    #  draw.text( (text_x, line_y), row, fill="white", font=normal_font, anchor="lt", align="left")
    #  counter += 1
    
    draw.text( (text_x, text_y), table_text, fill="white", font=normal_font, align="left")
    base_image.save("./images/reports/report.png")
    return discord.File("./images/reports/report.png")
=======
def generate_report_card(title:str, description:str, rows:list):

  normal_font = ImageFont.truetype("images/FiraCode-SemiBold.ttf", 24)
  title_font = ImageFont.truetype("images/context.ttf", 63)
  deco_font = ImageFont.truetype("images/context.ttf", 22)

  image_padding = 15
  image_min_width = 712
  image_min_height = 500
  row_text_height = (len(rows) * 18) + image_padding
  row_text_width = len(max(rows, key=len).rstrip()) * 20 + 20
  if row_text_width > image_min_width:
    image_min_width = row_text_width
  image_base_width = image_min_width + (image_padding*2) 
  image_base_height = image_min_height + (image_padding*2) + row_text_height
  base_image = Image.new("RGBA", (image_base_width, image_base_height), (0, 0, 0))

  template_part_top_left = Image.open("./images/templates/report_template_top_left.png")
  base_image.paste(template_part_top_left, (image_padding, image_padding), template_part_top_left)

  template_part_top_right = Image.open("./images/templates/report_template_top_right.png")
  tr_w, tr_h = template_part_top_right.size
  base_image.paste(template_part_top_right, (image_base_width-tr_w-image_padding, 120), template_part_top_right)

  template_part_bottom_left = Image.open("./images/templates/report_template_bottom_left.png")
  bl_w, bl_h = template_part_bottom_left.size
  base_image.paste(template_part_bottom_left, (image_padding, image_base_height-bl_h-image_padding), template_part_bottom_left)
  
  draw = ImageDraw.Draw(base_image) # prepare thy pencil!
  base_w, base_h = base_image.size
  

  # generate a bunch of fancy random numbers for the top, why not!
  deco_rows = 4 # 4 rows of number
  bit_stream = {} # this will hold the actual strings at the end
  for i in range(deco_rows):
    # number grouping based on a random LCARS image i saw
    random_bits = {} # this holds the ints for formatting
    bit_stream[i] = {}
    for x in range(1,6):
      random_bits[x] = random.randint(0, 999) # random int
      bit_stream[i][x] = "{:03}".format(random_bits[x]) # format the string
    for x in [0, 6, 8]:    
      random_bits[x] = random.randint(0, 99)
      bit_stream[i][x] = f"{random_bits[x]:02}" 
    for x in [7, 11]:
      random_bits[x] = random.randint(0, 999) 
      bit_stream[i][x] = f"{random_bits[x]:03}"
    random_bits[9] = "•"
    random_bits[10] = random.randint(0, 9999)
    bit_stream[i][9] = f"{random_bits[9]}"
    bit_stream[i][10] = f"{random_bits[10]:04}"

  stream_x = 135 # start here
  stream_y = image_padding
  stream_line_height = 24 # jump this much each line
  stream_colors = ["#882211", "#BB6622", "#BB4411"] # each line could be one of these colors

  # actually draw the random stream of data
  for counter, stream in bit_stream.items():
    stream_line_y = stream_y + (stream_line_height * counter)
    stream_text = " ".join(stream.values())
    draw.text( (stream_x, stream_line_y), stream_text, fill=random.choice(stream_colors), font=deco_font )
    counter += 1

  # done making the silly numbers at the top

  # draw title and report description at the top right
  draw.text( (base_w-image_padding, image_padding), title, fill="#ff0000", font=title_font, anchor="rt", align="right")
  draw.text( (base_w-image_padding, 73), description, fill="white", font=normal_font, anchor="rt", align="right")

  # now draw the actual data in the rows
  text_x = 135 # start here
  text_y = 188
  line_height = 44 # jump this much each line
  counter = 0
  for row in rows[:20]:
    line_y = text_y + (line_height * counter) # calculate our y position for this line
    draw.text( (text_x, line_y), row, fill="white", font=normal_font, anchor="lt", align="left")
    counter += 1

  base_image.save("./images/reports/report.png")
  return discord.File("./images/reports/report.png")
>>>>>>> d894cb84
<|MERGE_RESOLUTION|>--- conflicted
+++ resolved
@@ -205,7 +205,6 @@
 # title[required]: the report title
 # description[required]: the report description
 # rows[required]: a list of rows for the report (max 10 items)
-<<<<<<< HEAD
 def generate_report_card(title:str, description:str, table:PrettyTable, type:str):
   table.align = "l"
   table.set_style(ORGMODE)
@@ -300,89 +299,4 @@
     
     draw.text( (text_x, text_y), table_text, fill="white", font=normal_font, align="left")
     base_image.save("./images/reports/report.png")
-    return discord.File("./images/reports/report.png")
-=======
-def generate_report_card(title:str, description:str, rows:list):
-
-  normal_font = ImageFont.truetype("images/FiraCode-SemiBold.ttf", 24)
-  title_font = ImageFont.truetype("images/context.ttf", 63)
-  deco_font = ImageFont.truetype("images/context.ttf", 22)
-
-  image_padding = 15
-  image_min_width = 712
-  image_min_height = 500
-  row_text_height = (len(rows) * 18) + image_padding
-  row_text_width = len(max(rows, key=len).rstrip()) * 20 + 20
-  if row_text_width > image_min_width:
-    image_min_width = row_text_width
-  image_base_width = image_min_width + (image_padding*2) 
-  image_base_height = image_min_height + (image_padding*2) + row_text_height
-  base_image = Image.new("RGBA", (image_base_width, image_base_height), (0, 0, 0))
-
-  template_part_top_left = Image.open("./images/templates/report_template_top_left.png")
-  base_image.paste(template_part_top_left, (image_padding, image_padding), template_part_top_left)
-
-  template_part_top_right = Image.open("./images/templates/report_template_top_right.png")
-  tr_w, tr_h = template_part_top_right.size
-  base_image.paste(template_part_top_right, (image_base_width-tr_w-image_padding, 120), template_part_top_right)
-
-  template_part_bottom_left = Image.open("./images/templates/report_template_bottom_left.png")
-  bl_w, bl_h = template_part_bottom_left.size
-  base_image.paste(template_part_bottom_left, (image_padding, image_base_height-bl_h-image_padding), template_part_bottom_left)
-  
-  draw = ImageDraw.Draw(base_image) # prepare thy pencil!
-  base_w, base_h = base_image.size
-  
-
-  # generate a bunch of fancy random numbers for the top, why not!
-  deco_rows = 4 # 4 rows of number
-  bit_stream = {} # this will hold the actual strings at the end
-  for i in range(deco_rows):
-    # number grouping based on a random LCARS image i saw
-    random_bits = {} # this holds the ints for formatting
-    bit_stream[i] = {}
-    for x in range(1,6):
-      random_bits[x] = random.randint(0, 999) # random int
-      bit_stream[i][x] = "{:03}".format(random_bits[x]) # format the string
-    for x in [0, 6, 8]:    
-      random_bits[x] = random.randint(0, 99)
-      bit_stream[i][x] = f"{random_bits[x]:02}" 
-    for x in [7, 11]:
-      random_bits[x] = random.randint(0, 999) 
-      bit_stream[i][x] = f"{random_bits[x]:03}"
-    random_bits[9] = "•"
-    random_bits[10] = random.randint(0, 9999)
-    bit_stream[i][9] = f"{random_bits[9]}"
-    bit_stream[i][10] = f"{random_bits[10]:04}"
-
-  stream_x = 135 # start here
-  stream_y = image_padding
-  stream_line_height = 24 # jump this much each line
-  stream_colors = ["#882211", "#BB6622", "#BB4411"] # each line could be one of these colors
-
-  # actually draw the random stream of data
-  for counter, stream in bit_stream.items():
-    stream_line_y = stream_y + (stream_line_height * counter)
-    stream_text = " ".join(stream.values())
-    draw.text( (stream_x, stream_line_y), stream_text, fill=random.choice(stream_colors), font=deco_font )
-    counter += 1
-
-  # done making the silly numbers at the top
-
-  # draw title and report description at the top right
-  draw.text( (base_w-image_padding, image_padding), title, fill="#ff0000", font=title_font, anchor="rt", align="right")
-  draw.text( (base_w-image_padding, 73), description, fill="white", font=normal_font, anchor="rt", align="right")
-
-  # now draw the actual data in the rows
-  text_x = 135 # start here
-  text_y = 188
-  line_height = 44 # jump this much each line
-  counter = 0
-  for row in rows[:20]:
-    line_y = text_y + (line_height * counter) # calculate our y position for this line
-    draw.text( (text_x, line_y), row, fill="white", font=normal_font, anchor="lt", align="left")
-    counter += 1
-
-  base_image.save("./images/reports/report.png")
-  return discord.File("./images/reports/report.png")
->>>>>>> d894cb84
+    return discord.File("./images/reports/report.png")