--- conflicted
+++ resolved
@@ -183,15 +183,11 @@
       agimus_ascii = f.readlines()
     logger.info(''.join(agimus_ascii))
     logger.info(f"{Fore.LIGHTMAGENTA_EX}BOT IS ONLINE AND READY FOR COMMANDS!{Fore.RESET}")
-<<<<<<< HEAD
     logger.info(f"{Fore.LIGHTRED_EX}CURRENT NUMBER OF STARBOARD POSTS:{Fore.RESET}{Style.BRIGHT} {Fore.BLUE}{number_of_starboard_posts}{Fore.RESET}{Style.RESET_ALL}")      
 
     # generate local files if the list doesn't exist already
     if not os.path.exists("./local-channel-list.json"):
       generate_local_channel_list(bot)
-=======
-    logger.info(f"{Fore.LIGHTRED_EX}CURRENT NUMBER OF STARBOARD POSTS:{Fore.RESET}{Style.BRIGHT} {Fore.BLUE}{number_of_starboard_posts}{Fore.RESET}{Style.RESET_ALL}")
->>>>>>> 1a43fb2b
 
     # Set a fun random presence
     random_presences = [
