--- conflicted
+++ resolved
@@ -344,7 +344,7 @@
   hashes["new"] = raw_new_hash[-1].replace("\n", "")
   return hashes
 
-# run_badger()
+# run_make_badger()
 # util function that runs our `make update-badges` command
 # returns a hash containing success details
 def run_make_badger():
@@ -353,17 +353,23 @@
     "error": False,
     "version": ""
   }
+  # os.system("make update-badges")
+  # return {
+  #   "completed": True,
+  #   "error": False,
+  #   "version": "v1.14.0"
+  # }
   try:
-<<<<<<< HEAD
-    result = subprocess.run(['make', 'update-badges'], stdout=subprocess.PIPE)
-    log = result.stdout
-=======
-    with os.popen("make update-badges") as output:
-      log = output.read()
->>>>>>> 2b1e218f
-    if log.find("Success"):
+    process = subprocess.Popen(['make', 'update-badges'], stdout=subprocess.PIPE, stderr=subprocess.PIPE)
+    stdout, stderr = process.communicate()
+    log = stdout.decode('utf-8')
+    logger.info(">>>>>>>>>>>>>>>>>>>>>>>>>>>>>>>>>")
+    logger.info(log)
+    logger.info(">>>>>>>>>>>>>>>>>>>>>>>>>>>>>>>>>")
+    # logger.info(log)
+    if log.find("Badge Update Success"):
       result['completed'] = True
-      version_match = re.search(r'new version: (v\d+\.\d+.\d+)', log)
+      version_match = re.search(r'New version: (v\d+\.\d+.\d+)', log)
       result['version'] = version_match.group(1)
     else:
       result['completed'] = False
