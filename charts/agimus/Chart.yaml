--- conflicted
+++ resolved
@@ -2,10 +2,5 @@
 name: agimus
 description: A helm chart for a discord bot that also runs a mysql db
 type: application
-<<<<<<< HEAD
-version: v2.13.11
-appVersion: v2.13.11
-=======
 version: v2.13.12
-appVersion: v2.13.12
->>>>>>> 3a69a742
+appVersion: v2.13.12