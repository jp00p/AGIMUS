--- conflicted
+++ resolved
@@ -2,10 +2,5 @@
 name: agimus
 description: A helm chart for a discord bot that also runs a mysql db
 type: application
-<<<<<<< HEAD
 version: v3.5.3
-appVersion: v3.5.3
-=======
-version: v3.5.2
-appVersion: v3.5.2
->>>>>>> d2efcf62
+appVersion: v3.5.3