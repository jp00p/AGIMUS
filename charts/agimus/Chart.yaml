--- conflicted
+++ resolved
@@ -2,10 +2,5 @@
 name: agimus
 description: A helm chart for a discord bot that also runs a mysql db
 type: application
-<<<<<<< HEAD
 version: v1.8.8
-appVersion: v1.8.8
-=======
-version: v1.8.7
-appVersion: v1.8.7
->>>>>>> 1b4d64c0
+appVersion: v1.8.8