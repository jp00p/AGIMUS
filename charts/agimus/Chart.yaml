apiVersion: v2
name: agimus
description: A helm chart for a discord bot that also runs a mysql db
type: application
<<<<<<< HEAD
version: v1.17.2
appVersion: v1.17.2
=======
version: v1.17.3
appVersion: v1.17.3
>>>>>>> 714c298e
<|MERGE_RESOLUTION|>--- conflicted
+++ resolved
@@ -2,10 +2,5 @@
 name: agimus
 description: A helm chart for a discord bot that also runs a mysql db
 type: application
-<<<<<<< HEAD
-version: v1.17.2
-appVersion: v1.17.2
-=======
 version: v1.17.3
-appVersion: v1.17.3
->>>>>>> 714c298e
+appVersion: v1.17.3