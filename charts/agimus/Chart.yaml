apiVersion: v2
name: agimus
description: A helm chart for a discord bot that also runs a mysql db
type: application
<<<<<<< HEAD
version: v1.3.17
appVersion: v1.3.17
=======
version: v1.3.16
appVersion: v1.3.16
>>>>>>> 938e0a61
<|MERGE_RESOLUTION|>--- conflicted
+++ resolved
@@ -2,10 +2,5 @@
 name: agimus
 description: A helm chart for a discord bot that also runs a mysql db
 type: application
-<<<<<<< HEAD
 version: v1.3.17
-appVersion: v1.3.17
-=======
-version: v1.3.16
-appVersion: v1.3.16
->>>>>>> 938e0a61
+appVersion: v1.3.17