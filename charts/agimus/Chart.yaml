--- conflicted
+++ resolved
@@ -2,10 +2,5 @@
 name: agimus
 description: A helm chart for a discord bot that also runs a mysql db
 type: application
-<<<<<<< HEAD
 version: v1.27.1
-appVersion: v1.27.1
-=======
-version: v1.27.0
-appVersion: v1.27.0
->>>>>>> f922c6f2
+appVersion: v1.27.1