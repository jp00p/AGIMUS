apiVersion: v2
name: agimus
description: A helm chart for a discord bot that also runs a mysql db
type: application
<<<<<<< HEAD
version: v1.3.21
appVersion: v1.3.21
=======
version: v1.3.20
appVersion: v1.3.20
>>>>>>> 234d9867
<|MERGE_RESOLUTION|>--- conflicted
+++ resolved
@@ -2,10 +2,5 @@
 name: agimus
 description: A helm chart for a discord bot that also runs a mysql db
 type: application
-<<<<<<< HEAD
 version: v1.3.21
-appVersion: v1.3.21
-=======
-version: v1.3.20
-appVersion: v1.3.20
->>>>>>> 234d9867
+appVersion: v1.3.21