--- conflicted
+++ resolved
@@ -2,10 +2,5 @@
 name: agimus
 description: A helm chart for a discord bot that also runs a mysql db
 type: application
-<<<<<<< HEAD
-version: v1.12.6
-appVersion: v1.12.6
-=======
-version: v1.13.0
-appVersion: v1.13.0
->>>>>>> 99de45c1
+version: v1.13.1
+appVersion: v1.13.1