--- conflicted
+++ resolved
@@ -2,10 +2,7 @@
 name: agimus
 description: A helm chart for a discord bot that also runs a mysql db
 type: application
-<<<<<<< HEAD
 version: v0.1.2
 appVersion: v0.1.2
-=======
 version: v0.1.1
-appVersion: v0.1.1
->>>>>>> 3875972e
+appVersion: v0.1.1