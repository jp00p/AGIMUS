apiVersion: v2
name: agimus
description: A helm chart for a discord bot that also runs a mysql db
type: application
<<<<<<< HEAD
version: v1.3.7
appVersion: v1.3.7
=======
version: v1.3.6
appVersion: v1.3.6
>>>>>>> 14edb684
<|MERGE_RESOLUTION|>--- conflicted
+++ resolved
@@ -2,10 +2,5 @@
 name: agimus
 description: A helm chart for a discord bot that also runs a mysql db
 type: application
-<<<<<<< HEAD
 version: v1.3.7
-appVersion: v1.3.7
-=======
-version: v1.3.6
-appVersion: v1.3.6
->>>>>>> 14edb684
+appVersion: v1.3.7