apiVersion: v2
name: agimus
description: A helm chart for a discord bot that also runs a mysql db
type: application
<<<<<<< HEAD
version: v3.14.0
appVersion: v3.14.0
=======
version: v3.13.8
appVersion: v3.13.8
>>>>>>> d701d15c
<|MERGE_RESOLUTION|>--- conflicted
+++ resolved
@@ -2,10 +2,5 @@
 name: agimus
 description: A helm chart for a discord bot that also runs a mysql db
 type: application
-<<<<<<< HEAD
-version: v3.14.0
-appVersion: v3.14.0
-=======
 version: v3.13.8
-appVersion: v3.13.8
->>>>>>> d701d15c
+appVersion: v3.13.8