apiVersion: v2
name: agimus
description: A helm chart for a discord bot that also runs a mysql db
type: application
<<<<<<< HEAD
version: v1.27.13
appVersion: v1.27.13
=======
version: v1.27.11
appVersion: v1.27.11
>>>>>>> d1e29de8
<|MERGE_RESOLUTION|>--- conflicted
+++ resolved
@@ -2,10 +2,5 @@
 name: agimus
 description: A helm chart for a discord bot that also runs a mysql db
 type: application
-<<<<<<< HEAD
 version: v1.27.13
-appVersion: v1.27.13
-=======
-version: v1.27.11
-appVersion: v1.27.11
->>>>>>> d1e29de8
+appVersion: v1.27.13