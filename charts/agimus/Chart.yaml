apiVersion: v2
name: agimus
description: A helm chart for a discord bot that also runs a mysql db
type: application
<<<<<<< HEAD
version: v3.9.0
appVersion: v3.9.0
=======
version: v3.7.3
appVersion: v3.7.3
>>>>>>> 94f3e925
<|MERGE_RESOLUTION|>--- conflicted
+++ resolved
@@ -2,10 +2,5 @@
 name: agimus
 description: A helm chart for a discord bot that also runs a mysql db
 type: application
-<<<<<<< HEAD
 version: v3.9.0
-appVersion: v3.9.0
-=======
-version: v3.7.3
-appVersion: v3.7.3
->>>>>>> 94f3e925
+appVersion: v3.9.0