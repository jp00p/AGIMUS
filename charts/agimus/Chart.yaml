--- conflicted
+++ resolved
@@ -2,10 +2,5 @@
 name: agimus
 description: A helm chart for a discord bot that also runs a mysql db
 type: application
-<<<<<<< HEAD
 version: v1.3.18
-appVersion: v1.3.18
-=======
-version: v1.3.17
-appVersion: v1.3.17
->>>>>>> 81f2c2fe
+appVersion: v1.3.18