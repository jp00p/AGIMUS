--- conflicted
+++ resolved
@@ -2,10 +2,5 @@
 name: agimus
 description: A helm chart for a discord bot that also runs a mysql db
 type: application
-<<<<<<< HEAD
 version: v0.2.5
-appVersion: v0.2.5
-=======
-version: v0.2.4
-appVersion: v0.2.4
->>>>>>> d753dc9d
+appVersion: v0.2.5