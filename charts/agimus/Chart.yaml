--- conflicted
+++ resolved
@@ -2,10 +2,5 @@
 name: agimus
 description: A helm chart for a discord bot that also runs a mysql db
 type: application
-<<<<<<< HEAD
 version: v1.18.1
-appVersion: v1.18.1
-=======
-version: v1.17.4
-appVersion: v1.17.4
->>>>>>> db286036
+appVersion: v1.18.1