--- conflicted
+++ resolved
@@ -2,10 +2,5 @@
 name: agimus
 description: A helm chart for a discord bot that also runs a mysql db
 type: application
-<<<<<<< HEAD
-version: v1.18.2
-appVersion: v1.18.2
-=======
 version: v1.19.3
-appVersion: v1.19.3
->>>>>>> bb56799b
+appVersion: v1.19.3