--- conflicted
+++ resolved
@@ -2,10 +2,5 @@
 name: agimus
 description: A helm chart for a discord bot that also runs a mysql db
 type: application
-<<<<<<< HEAD
 version: v1.4.26
-appVersion: v1.4.26
-=======
-version: v1.4.25
-appVersion: v1.4.25
->>>>>>> 3aae27b3
+appVersion: v1.4.26