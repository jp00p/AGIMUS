--- conflicted
+++ resolved
@@ -2,10 +2,5 @@
 name: agimus
 description: A helm chart for a discord bot that also runs a mysql db
 type: application
-<<<<<<< HEAD
-version: v2.10.2
-appVersion: v2.10.2
-=======
-version: v3.5.1
-appVersion: v3.5.1
->>>>>>> 6eac1c5a
+version: v3.5.5
+appVersion: v3.5.5