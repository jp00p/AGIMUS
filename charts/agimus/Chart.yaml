--- conflicted
+++ resolved
@@ -2,10 +2,5 @@
 name: agimus
 description: A helm chart for a discord bot that also runs a mysql db
 type: application
-<<<<<<< HEAD
 version: v1.0.0
-appVersion: v1.0.0
-=======
-version: v0.2.30
-appVersion: v0.2.30
->>>>>>> 5d350e3f
+appVersion: v1.0.0